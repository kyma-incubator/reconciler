--- conflicted
+++ resolved
@@ -30,12 +30,6 @@
 	github.com/traefik/yaegi v0.9.17
 	go.uber.org/zap v1.16.0
 	gopkg.in/yaml.v3 v3.0.0-20200615113413-eeeca48fe776
-<<<<<<< HEAD
-	k8s.io/api v0.20.2
-	k8s.io/apimachinery v0.21.2
-	k8s.io/client-go v0.20.2
-=======
 	k8s.io/client-go v0.21.2
->>>>>>> 180c5825
 
 )