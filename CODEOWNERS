--- conflicted
+++ resolved
@@ -1,9 +1,5 @@
 # These are the default owners for the whole content of the repository. The default owners are automatically added as reviewers when you open a pull request, unless different owners are specified in the file.
-<<<<<<< HEAD
-* @khlifi411 @jeremyharisch @ruanxin @tobiscr @m00g3n @dbadura @pPrecel @moelsayed @clebs @Tomasz-Smelcerz-SAP @jakobmoellersap @adityabhatia
-=======
-* @khlifi411 @jeremyharisch @ruanxin @tobiscr @varbanv @m00g3n @pPrecel @moelsayed @clebs @Tomasz-Smelcerz-SAP @jakobmoellersap @adityabhatia
->>>>>>> d54c10be
+* @khlifi411 @jeremyharisch @ruanxin @tobiscr @m00g3n @pPrecel @moelsayed @clebs @Tomasz-Smelcerz-SAP @jakobmoellersap @adityabhatia
 
 # Ory reconciler
 /pkg/reconciler/instances/ory/ @strekm @werdes72 @dariusztutaj @cnvergence @barchw
