--- conflicted
+++ resolved
@@ -62,11 +62,5 @@
 # Ignore sqlite db files
 *.db
 
-<<<<<<< HEAD
-# Ignore sqlite db files
-*.db
-
-=======
->>>>>>> 109cbaf2
 # Ingore work-in-progress marked files
 *.wip.*