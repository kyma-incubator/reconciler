package cmd

import (
	"fmt"
	"io/ioutil"
	"os"
	"strings"

	"github.com/kyma-incubator/reconciler/internal/components"

	"github.com/kyma-incubator/reconciler/internal/cli"
	file "github.com/kyma-incubator/reconciler/pkg/files"
	"github.com/kyma-incubator/reconciler/pkg/keb"
	"github.com/pkg/errors"
	"helm.sh/helm/v3/pkg/strvals"
)

type Options struct {
	*cli.Options
	kubeconfigFile string
	kubeconfig     string
	version        string
	profile        string
	components     []string
	values         []string
	componentsFile string
}

func NewOptions(o *cli.Options) *Options {
	return &Options{o,
		"",         // kubeconfigFile
		"",         // kubeconfig
		"",         // version
		"",         // profile
		[]string{}, // components
		[]string{}, // values
		"",         // componentsFile
	}
}
func (o *Options) Kubeconfig() string {
	return o.kubeconfig
}

func componentsFromFile(path string) ([]string, error) {
	var defaultComponents []string

	compList, err := components.NewComponentList(path)
	if err != nil {
		return defaultComponents, err
	}

	for _, c := range compList.Components {
		if c.Namespace != "" {
			defaultComponents = append(defaultComponents, c.Name+"@"+c.Namespace)
		} else {
			defaultComponents = append(defaultComponents, c.Name)
		}
	}
	return defaultComponents, nil
}

<<<<<<< HEAD
func componentsFromStrings(list []string, values []string) []keb.Component {
	var comps []keb.Component
=======
func componentsFromStrings(list []string, values []string) ([]keb.Components, error) {
	var comps []keb.Components
>>>>>>> ce4e8d60
	for _, item := range list {
		s := strings.Split(item, "@")
		name := s[0]
		namespace := components.KymaNamespace
		if len(s) >= 2 {
			namespace = s[1]
		}
		var configuration []keb.Configuration
		for _, value := range values {
			vals, err := strvals.Parse(value)
			if err != nil {
<<<<<<< HEAD
				panic(fmt.Errorf("can't parse value %s", value))
=======
				return nil, fmt.Errorf("can't parse value %s", value)
>>>>>>> ce4e8d60
			}
			if vals[name] != nil {
				val := vals[name]
				mapValue, ok := val.(map[string]interface{})
				if ok {
					for key, value := range mapValue {
						configuration = append(configuration, keb.Configuration{Key: key, Value: value})

					}
				} else {
					return nil, fmt.Errorf("expected nested values for component %s, got value %s", name, val)
				}
			}
			if vals["global"] != nil {
				configuration = append(configuration, keb.Configuration{Key: "global", Value: vals["global"]})
			}
		}
		comps = append(comps, keb.Component{Component: name, Namespace: namespace, Configuration: configuration})
	}
	return comps, nil
}

<<<<<<< HEAD
func (o *Options) Components(defaultComponentsFile string) []keb.Component {
=======
func (o *Options) Components(defaultComponentsFile string) ([]keb.Components, error) {
>>>>>>> ce4e8d60
	comps := o.components
	if len(o.components) == 0 {
		cFile := o.componentsFile
		if cFile == "" {
			cFile = defaultComponentsFile
		}
		var err error
		comps, err = componentsFromFile(cFile)
		if err != nil {
			return nil, err
		}
	}
	return componentsFromStrings(comps, o.values)
}

func (o *Options) Validate() error {
	err := o.Options.Validate()
	if err != nil {
		return err
	}
	if o.kubeconfigFile == "" {
		envKubeconfig, ok := os.LookupEnv("KUBECONFIG")
		if !ok {
			return fmt.Errorf("KUBECONFIG environment variable and kubeconfig flag is missing")
		}
		o.kubeconfigFile = envKubeconfig
	}
	if !file.Exists(o.kubeconfigFile) {
		return fmt.Errorf("reference kubeconfig file '%s' not found", o.kubeconfigFile)
	}
	content, err := ioutil.ReadFile(o.kubeconfigFile)
	if err != nil {
		return errors.Wrap(err, fmt.Sprintf("Failed to read kubeconfig file '%s'", o.kubeconfigFile))
	}
	o.kubeconfig = string(content)
	if len(o.components) > 0 && o.componentsFile != "" {
		return fmt.Errorf("use one of 'components' or 'component-file' flag")
	}
	return nil
}<|MERGE_RESOLUTION|>--- conflicted
+++ resolved
@@ -59,13 +59,8 @@
 	return defaultComponents, nil
 }
 
-<<<<<<< HEAD
-func componentsFromStrings(list []string, values []string) []keb.Component {
-	var comps []keb.Component
-=======
 func componentsFromStrings(list []string, values []string) ([]keb.Components, error) {
 	var comps []keb.Components
->>>>>>> ce4e8d60
 	for _, item := range list {
 		s := strings.Split(item, "@")
 		name := s[0]
@@ -77,11 +72,7 @@
 		for _, value := range values {
 			vals, err := strvals.Parse(value)
 			if err != nil {
-<<<<<<< HEAD
-				panic(fmt.Errorf("can't parse value %s", value))
-=======
 				return nil, fmt.Errorf("can't parse value %s", value)
->>>>>>> ce4e8d60
 			}
 			if vals[name] != nil {
 				val := vals[name]
@@ -99,16 +90,12 @@
 				configuration = append(configuration, keb.Configuration{Key: "global", Value: vals["global"]})
 			}
 		}
-		comps = append(comps, keb.Component{Component: name, Namespace: namespace, Configuration: configuration})
+		comps = append(comps, keb.Components{Component: name, Namespace: namespace, Configuration: configuration})
 	}
 	return comps, nil
 }
 
-<<<<<<< HEAD
-func (o *Options) Components(defaultComponentsFile string) []keb.Component {
-=======
 func (o *Options) Components(defaultComponentsFile string) ([]keb.Components, error) {
->>>>>>> ce4e8d60
 	comps := o.components
 	if len(o.components) == 0 {
 		cFile := o.componentsFile
