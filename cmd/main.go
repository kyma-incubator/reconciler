package main

import (
<<<<<<< HEAD
	"encoding/json"
	"fmt"
	"io/ioutil"
	"net/http"
	"os"
	"path"
	"strconv"
	"sync"

	"github.com/kyma-incubator/reconciler/pkg/cluster"
	"github.com/kyma-incubator/reconciler/pkg/db"
	"github.com/kyma-incubator/reconciler/pkg/model"

	"github.com/gorilla/mux"
	cmd "github.com/kyma-incubator/reconciler/cmd/config"
	"github.com/kyma-incubator/reconciler/internal/cli"
	"github.com/vrischmann/envconfig"
)

type config struct {
	Address string `envconfig:"default=127.0.0.1:4000"`
}
=======
	"fmt"
	"os"
	"path/filepath"
	"strings"

	cfgCmd "github.com/kyma-incubator/reconciler/cmd/config"
	svcCmd "github.com/kyma-incubator/reconciler/cmd/service"
	"github.com/kyma-incubator/reconciler/internal/cli"
	"github.com/kyma-incubator/reconciler/pkg/db"
	file "github.com/kyma-incubator/reconciler/pkg/files"
	"github.com/spf13/cobra"
	"github.com/spf13/viper"
)

const (
	envVarPrefix = "RECONCILER"
)

var DefaultConfigFile string
>>>>>>> 9e0840fc

func main() {
	o := &cli.Options{}
	cmd := newCmd(
		o,
		filepath.Base(os.Args[0]),
		"Kyma reconciler CLI",
		"Command line tool to administrate the Kyma reconciler system")

	cmd.AddCommand(cfgCmd.NewCmd(o))
	cmd.AddCommand(svcCmd.NewCmd(o))

	if err := cmd.Execute(); err != nil {
		os.Exit(1)
	}
<<<<<<< HEAD

	cfg := config{}
	err := envconfig.InitWithPrefix(&cfg, "APP")
	if err != nil {
		fmt.Print(err)
	}
	router := mux.NewRouter()
	router.HandleFunc("/clusters", registerNewCluster).Methods("POST")
	router.HandleFunc("/clusters/{clusterId}", deleteCluster).Methods("DELETE")
	router.HandleFunc("/clusters/{clusterId}/status", getClusterStatus).Methods("GET")

	wg := &sync.WaitGroup{}
	wg.Add(1)
	// TODO
	//go func() {
	//	defer wg.Done()
	if err := http.ListenAndServe(cfg.Address, router); err != nil {
		//log.Errorf("Error starting server: %s", err.Error())
		fmt.Print("Error starting server: %s")
		fmt.Print(err.Error())
	}
	//}()
}

func registerNewCluster(w http.ResponseWriter, r *http.Request) {
	reqBody, _ := ioutil.ReadAll(r.Body)
	var clusterRequest model.Cluster
	json.Unmarshal(reqBody, &clusterRequest)

	configDir := path.Join("configs")
	connFac, err := db.NewConnectionFactory(path.Join(configDir, "reconciler.yaml"), "configManagement")
	if err != nil {
		fmt.Print(err)
	}
	ceRepo, err := cluster.NewInventory(connFac, true)
	if err != nil {
		fmt.Print(err)
	}
	clusterEntity, err := ceRepo.Add(&clusterRequest)
	if err != nil {
		fmt.Print(err)
	}
	url := fmt.Sprintf("%s%s/%d/%s", r.Host, r.URL.RequestURI(), clusterEntity.ID, "status")
	json.NewEncoder(w).Encode(url)
}

func getClusterStatus(w http.ResponseWriter, r *http.Request) {
	vars := mux.Vars(r)
	clusterId, err := strconv.Atoi(vars["clusterId"])
	if err != nil {
		fmt.Print(err)
	}

	configDir := path.Join("configs")
	connFac, err := db.NewConnectionFactory(path.Join(configDir, "reconciler.yaml"), "configManagement")
	if err != nil {
		fmt.Print(err)
	}
	ceRepo, err := cluster.NewRepository(connFac, true)
	if err != nil {
		fmt.Print(err)
	}
	status, err := ceRepo.GetClusterStatus(clusterId)
	if err != nil {
		fmt.Print(err)
	}
	json.NewEncoder(w).Encode(status.Status)
}

func deleteCluster(w http.ResponseWriter, r *http.Request) {
	vars := mux.Vars(r)
	runtimeId := vars["clusterId"]

	configDir := path.Join("configs")
	connFac, err := db.NewConnectionFactory(path.Join(configDir, "reconciler.yaml"), "configManagement")
	if err != nil {
		fmt.Print(err)
	}
	ceRepo, err := cluster.NewRepository(connFac, true)
	if err != nil {
		fmt.Print(err)
	}
	err = ceRepo.Delete(runtimeId)
	if err != nil {
		fmt.Print(err)
=======
}

func newCmd(o *cli.Options, name, shortDesc, longDesc string) *cobra.Command {
	cmd := &cobra.Command{
		Use:   name,
		Short: shortDesc,
		Long:  longDesc,
		PersistentPreRunE: func(cmd *cobra.Command, args []string) error {
			//validate given user input
			if err := o.Validate(); err != nil {
				return err
			}

			//init db connection factory if cmd (or sub-cmd) has a run-method
			dbConnFact, err := initDbConnectionFactory(o)
			if err != nil {
				return err
			}
			o.Init(dbConnFact)

			return err
		},
		PersistentPostRunE: func(cmd *cobra.Command, args []string) error {
			//close db connection factory after cmd (or sub-cmd) was executed
			return o.Close()
		},
		SilenceErrors: false,
		SilenceUsage:  true,
	}
	cobra.OnInitialize(initViper(o))
	cmd.PersistentFlags().StringVarP(&DefaultConfigFile, "config", "c", "configs/reconciler.yaml", `Path to the configuration file.`)
	cmd.PersistentFlags().BoolVarP(&o.Verbose, "verbose", "v", false, "Show detailed information about the executed command actions.")
	cmd.PersistentFlags().BoolVar(&o.NonInteractive, "non-interactive", false, "Enables the non-interactive shell mode")
	cmd.PersistentFlags().BoolP("help", "h", false, "Command help")
	return cmd
}

func initViper(o *cli.Options) func() {
	return func() {
		//read configuration from ENV vars
		viper.SetEnvPrefix(envVarPrefix)
		viper.AutomaticEnv()

		//read configuration from config file
		cfgFile, err := getConfigFile()
		if err != nil {
			o.Logger().Warn(err.Error())
			return
		}

		viper.SetConfigFile(cfgFile)
		if err := viper.ReadInConfig(); err == nil {
			o.Logger().Debug(fmt.Sprintf("Using configuration file '%s'", viper.ConfigFileUsed()))
		} else {
			o.Logger().Error(fmt.Sprintf("Failed to read configuration file '%s': %s", cfgFile, err))
		}
	}
}

func getConfigFile() (string, error) {
	configFile := strings.TrimSpace(viper.GetString("config"))
	if configFile == "" {
		configFile = DefaultConfigFile
	}
	if !file.Exists(configFile) {
		return "", fmt.Errorf("No configuration file found: set environment variable $%s_CONFIG or define it as CLI parameter", envVarPrefix)
	}
	return configFile, nil
}

func initDbConnectionFactory(o *cli.Options) (db.ConnectionFactory, error) {
	dbDriver := viper.GetString("db.driver")
	if dbDriver == "" {
		return nil, fmt.Errorf("No database driver defined")
	}

	switch dbDriver {
	case "postgres":
		return &db.PostgresConnectionFactory{
			Host:     viper.GetString("db.postgres.host"),
			Port:     viper.GetInt("db.postgres.port"),
			Database: viper.GetString("db.postgres.database"),
			User:     viper.GetString("db.postgres.user"),
			Password: viper.GetString("db.postgres.password"),
			SslMode:  viper.GetBool("db.postgres.sslMode"),
			Debug:    o.Verbose,
		}, nil
	default:
		return nil, fmt.Errorf("Database driver '%s' not supported yet", dbDriver)
>>>>>>> 9e0840fc
	}
}<|MERGE_RESOLUTION|>--- conflicted
+++ resolved
@@ -1,30 +1,6 @@
 package main
 
 import (
-<<<<<<< HEAD
-	"encoding/json"
-	"fmt"
-	"io/ioutil"
-	"net/http"
-	"os"
-	"path"
-	"strconv"
-	"sync"
-
-	"github.com/kyma-incubator/reconciler/pkg/cluster"
-	"github.com/kyma-incubator/reconciler/pkg/db"
-	"github.com/kyma-incubator/reconciler/pkg/model"
-
-	"github.com/gorilla/mux"
-	cmd "github.com/kyma-incubator/reconciler/cmd/config"
-	"github.com/kyma-incubator/reconciler/internal/cli"
-	"github.com/vrischmann/envconfig"
-)
-
-type config struct {
-	Address string `envconfig:"default=127.0.0.1:4000"`
-}
-=======
 	"fmt"
 	"os"
 	"path/filepath"
@@ -44,7 +20,6 @@
 )
 
 var DefaultConfigFile string
->>>>>>> 9e0840fc
 
 func main() {
 	o := &cli.Options{}
@@ -60,93 +35,7 @@
 	if err := cmd.Execute(); err != nil {
 		os.Exit(1)
 	}
-<<<<<<< HEAD
 
-	cfg := config{}
-	err := envconfig.InitWithPrefix(&cfg, "APP")
-	if err != nil {
-		fmt.Print(err)
-	}
-	router := mux.NewRouter()
-	router.HandleFunc("/clusters", registerNewCluster).Methods("POST")
-	router.HandleFunc("/clusters/{clusterId}", deleteCluster).Methods("DELETE")
-	router.HandleFunc("/clusters/{clusterId}/status", getClusterStatus).Methods("GET")
-
-	wg := &sync.WaitGroup{}
-	wg.Add(1)
-	// TODO
-	//go func() {
-	//	defer wg.Done()
-	if err := http.ListenAndServe(cfg.Address, router); err != nil {
-		//log.Errorf("Error starting server: %s", err.Error())
-		fmt.Print("Error starting server: %s")
-		fmt.Print(err.Error())
-	}
-	//}()
-}
-
-func registerNewCluster(w http.ResponseWriter, r *http.Request) {
-	reqBody, _ := ioutil.ReadAll(r.Body)
-	var clusterRequest model.Cluster
-	json.Unmarshal(reqBody, &clusterRequest)
-
-	configDir := path.Join("configs")
-	connFac, err := db.NewConnectionFactory(path.Join(configDir, "reconciler.yaml"), "configManagement")
-	if err != nil {
-		fmt.Print(err)
-	}
-	ceRepo, err := cluster.NewInventory(connFac, true)
-	if err != nil {
-		fmt.Print(err)
-	}
-	clusterEntity, err := ceRepo.Add(&clusterRequest)
-	if err != nil {
-		fmt.Print(err)
-	}
-	url := fmt.Sprintf("%s%s/%d/%s", r.Host, r.URL.RequestURI(), clusterEntity.ID, "status")
-	json.NewEncoder(w).Encode(url)
-}
-
-func getClusterStatus(w http.ResponseWriter, r *http.Request) {
-	vars := mux.Vars(r)
-	clusterId, err := strconv.Atoi(vars["clusterId"])
-	if err != nil {
-		fmt.Print(err)
-	}
-
-	configDir := path.Join("configs")
-	connFac, err := db.NewConnectionFactory(path.Join(configDir, "reconciler.yaml"), "configManagement")
-	if err != nil {
-		fmt.Print(err)
-	}
-	ceRepo, err := cluster.NewRepository(connFac, true)
-	if err != nil {
-		fmt.Print(err)
-	}
-	status, err := ceRepo.GetClusterStatus(clusterId)
-	if err != nil {
-		fmt.Print(err)
-	}
-	json.NewEncoder(w).Encode(status.Status)
-}
-
-func deleteCluster(w http.ResponseWriter, r *http.Request) {
-	vars := mux.Vars(r)
-	runtimeId := vars["clusterId"]
-
-	configDir := path.Join("configs")
-	connFac, err := db.NewConnectionFactory(path.Join(configDir, "reconciler.yaml"), "configManagement")
-	if err != nil {
-		fmt.Print(err)
-	}
-	ceRepo, err := cluster.NewRepository(connFac, true)
-	if err != nil {
-		fmt.Print(err)
-	}
-	err = ceRepo.Delete(runtimeId)
-	if err != nil {
-		fmt.Print(err)
-=======
 }
 
 func newCmd(o *cli.Options, name, shortDesc, longDesc string) *cobra.Command {
@@ -236,6 +125,5 @@
 		}, nil
 	default:
 		return nil, fmt.Errorf("Database driver '%s' not supported yet", dbDriver)
->>>>>>> 9e0840fc
 	}
 }