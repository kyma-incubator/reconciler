package cmd

import (
	"context"
	"strconv"
	"strings"
	"time"

	"github.com/kyma-incubator/reconciler/pkg/logger"
	"github.com/kyma-incubator/reconciler/pkg/scheduler/config"
	"github.com/kyma-incubator/reconciler/pkg/scheduler/service"
	"github.com/kyma-incubator/reconciler/pkg/scheduler/worker"
	"github.com/spf13/viper"
)

func startScheduler(ctx context.Context, o *Options, schedulerCfg *config.Config) error {

	runtimeBuilder := service.NewRuntimeBuilder(o.Registry.ReconciliationRepository(), logger.NewLogger(o.Verbose))

	ds, err := service.NewDeleteStrategy(schedulerCfg.Scheduler.DeleteStrategy)
	if err != nil {
		return err
	}

	return runtimeBuilder.
		RunRemote(
			o.Registry.Connection(),
			o.Registry.Inventory(),
			o.Registry.OccupancyRepository(),
			schedulerCfg).
		WithWorkerPoolConfig(&worker.Config{
			MaxParallelOperations: o.MaxParallelOperations,
			PoolSize:              o.Workers,
			//check-interval should be greater than "max-retires * retry-delay" to avoid queuing
			//of workers in case that component-reconciler isn't reachable
			OperationCheckInterval: 30 * time.Second,
			InvokerMaxRetries:      2,
			InvokerRetryDelay:      10 * time.Second,
		}).
		WithSchedulerConfig(
			&service.SchedulerConfig{
				InventoryWatchInterval:   o.WatchInterval,
				ClusterReconcileInterval: o.ClusterReconcileInterval,
				ClusterQueueSize:         10,
				DeleteStrategy:           ds,
				PreComponents:            schedulerCfg.Scheduler.PreComponents,
			}).
		WithBookkeeperConfig(&service.BookkeeperConfig{
			OperationsWatchInterval: 45 * time.Second,
			OrphanOperationTimeout:  o.OrphanOperationTimeout,
		}).
		WithCleanerConfig(&service.CleanerConfig{
			PurgeEntitiesOlderThan:       o.PurgeEntitiesOlderThan,
			CleanerInterval:              o.CleanerInterval,
			KeepLatestEntitiesCount:      uintOrDie(o.KeepLatestEntitiesCount),
			KeepUnsuccessfulEntitiesDays: uintOrDie(o.KeepUnsuccessfulEntitiesDays),
		}).
		Run(ctx)
}

<<<<<<< HEAD
func getListOfReconcilers(cfg *config.Config) []string {
	reconcilerList := make([]string, 0, len(cfg.Scheduler.Reconcilers)+1)
	for reconName := range cfg.Scheduler.Reconcilers {
		reconcilerList = append(reconcilerList, reconName)
=======
func getReconcilers(cfg *config.Config) []string {
	reconcilerList := make([]string, 0, len(cfg.Scheduler.Reconcilers)+1)
	for reconciler := range cfg.Scheduler.Reconcilers {
		formattedReconciler := strings.Replace(reconciler, "-", "_", -1)
		reconcilerList = append(reconcilerList, formattedReconciler)
>>>>>>> db7434dc
	}
	return append(reconcilerList, "mothership")
}

func parseSchedulerConfig(configFile string) (*config.Config, error) {
	viper.SetConfigFile(configFile)
	if err := viper.ReadInConfig(); err != nil {
		return &config.Config{}, err
	}

	var cfg config.Config
	return &cfg, viper.UnmarshalKey("mothership", &cfg)
}

func uintOrDie(v int) uint {
	if v < 0 {
		panic("Can't convert negative value: '" + strconv.Itoa(v) + "' to the uint type")
	}
	return uint(v)
}<|MERGE_RESOLUTION|>--- conflicted
+++ resolved
@@ -58,18 +58,11 @@
 		Run(ctx)
 }
 
-<<<<<<< HEAD
-func getListOfReconcilers(cfg *config.Config) []string {
-	reconcilerList := make([]string, 0, len(cfg.Scheduler.Reconcilers)+1)
-	for reconName := range cfg.Scheduler.Reconcilers {
-		reconcilerList = append(reconcilerList, reconName)
-=======
 func getReconcilers(cfg *config.Config) []string {
 	reconcilerList := make([]string, 0, len(cfg.Scheduler.Reconcilers)+1)
 	for reconciler := range cfg.Scheduler.Reconcilers {
 		formattedReconciler := strings.Replace(reconciler, "-", "_", -1)
 		reconcilerList = append(reconcilerList, formattedReconciler)
->>>>>>> db7434dc
 	}
 	return append(reconcilerList, "mothership")
 }
