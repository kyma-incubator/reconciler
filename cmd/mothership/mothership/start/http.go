--- conflicted
+++ resolved
@@ -18,7 +18,6 @@
 	"github.com/kyma-incubator/reconciler/pkg/model"
 	"github.com/kyma-incubator/reconciler/pkg/reconciler"
 	"github.com/kyma-incubator/reconciler/pkg/repository"
-	"github.com/kyma-incubator/reconciler/pkg/scheduler/reconciliation"
 	"github.com/kyma-incubator/reconciler/pkg/server"
 
 	"github.com/gorilla/mux"
@@ -627,7 +626,6 @@
 	if err != nil {
 		return nil, err
 	}
-<<<<<<< HEAD
 
 	var failures []keb.Failure
 	reconciliations, err := reconciliationRepository.GetReconciliations(&reconciliation.WithRuntimeID{RuntimeID: clusterState.Cluster.RuntimeID})
@@ -650,8 +648,6 @@
 		}
 	}
 
-=======
->>>>>>> 6cf748c7
 	return &keb.HTTPClusterResponse{
 		Cluster:              clusterState.Cluster.RuntimeID,
 		ClusterVersion:       clusterState.Cluster.Version,
