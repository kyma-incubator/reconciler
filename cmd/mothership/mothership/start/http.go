--- conflicted
+++ resolved
@@ -788,10 +788,7 @@
 		})
 		return
 	}
-<<<<<<< HEAD
-=======
-
->>>>>>> 2b2d6393
+
 	var body reconciler.HTTPOccupancyRequest
 	reqBody, err := ioutil.ReadAll(r.Body)
 	if err != nil {
