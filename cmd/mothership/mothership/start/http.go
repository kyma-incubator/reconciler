package cmd

import (
	"context"
	"encoding/json"
	"fmt"
	"io/ioutil"
	"net/http"
	"net/url"
	"strings"
	"time"

	"github.com/kyma-incubator/reconciler/pkg/scheduler/reconciliation"

	"github.com/kyma-incubator/reconciler/pkg/cluster"
	"github.com/kyma-incubator/reconciler/pkg/keb"
	"github.com/kyma-incubator/reconciler/pkg/kubernetes"
	"github.com/kyma-incubator/reconciler/pkg/metrics"
	"github.com/kyma-incubator/reconciler/pkg/model"
	"github.com/kyma-incubator/reconciler/pkg/reconciler"
	"github.com/kyma-incubator/reconciler/pkg/repository"
	"github.com/kyma-incubator/reconciler/pkg/server"

	"github.com/gorilla/mux"
	"github.com/pkg/errors"
	"github.com/prometheus/client_golang/prometheus/promhttp"
	"github.com/spf13/viper"
)

const (
	paramContractVersion = "contractVersion"
	paramRuntimeID       = "runtimeID"
	paramConfigVersion   = "configVersion"
	paramOffset          = "offset"
	paramSchedulingID    = "schedulingID"
	paramCorrelationID   = "correlationID"

	paramStatus     = "status"
	paramRuntimeIDs = "runtimeID"
	paramCluster    = "cluster"
)

func startWebserver(ctx context.Context, o *Options) error {
	//routing
	router := mux.NewRouter()

	router.HandleFunc(
		fmt.Sprintf("/v{%s}/operations/{%s}/{%s}/stop", paramContractVersion, paramSchedulingID, paramCorrelationID),
		callHandler(o, updateOperationStatus)).
		Methods("POST")

	router.HandleFunc(
		fmt.Sprintf("/v{%s}/clusters", paramContractVersion),
		callHandler(o, createOrUpdateCluster)).
		Methods("PUT", "POST")

	router.HandleFunc(
		fmt.Sprintf("/v{%s}/clusters/{%s}", paramContractVersion, paramRuntimeID),
		callHandler(o, deleteCluster)).
		Methods("DELETE")

	router.HandleFunc(
		fmt.Sprintf("/v{%s}/clusters/{%s}", paramContractVersion, paramCluster),
		callHandler(o, deleteCluster)).
		Methods("DELETE")

	router.HandleFunc(
		fmt.Sprintf("/v{%s}/clusters/{%s}/configs/{%s}/status", paramContractVersion, paramRuntimeID, paramConfigVersion),
		callHandler(o, getCluster)).
		Methods("GET")

	router.HandleFunc(
		fmt.Sprintf("/v{%s}/clusters/{%s}/status", paramContractVersion, paramRuntimeID),
		callHandler(o, getLatestCluster)).
		Methods("GET")

	router.HandleFunc(
		fmt.Sprintf("/v{%s}/clusters/{%s}/status", paramContractVersion, paramRuntimeID),
		callHandler(o, updateLatestCluster)).
		Methods("PUT")

	router.HandleFunc(
		fmt.Sprintf("/v{%s}/clusters/{%s}/statusChanges", paramContractVersion, paramRuntimeID), //supports offset-param
		callHandler(o, statusChanges)).
		Methods("GET")

	router.HandleFunc(
		fmt.Sprintf("/v{%s}/operations/{%s}/callback/{%s}", paramContractVersion, paramSchedulingID, paramCorrelationID),
		callHandler(o, operationCallback)).
		Methods("POST")

	router.HandleFunc(
		fmt.Sprintf("/v{%s}/reconciliations", paramContractVersion),
		callHandler(o, getReconciliations)).
		Methods("GET")

	router.HandleFunc(
		fmt.Sprintf("/v{%s}/reconciliations/{%s}/info", paramContractVersion, paramSchedulingID),
		callHandler(o, getReconciliationInfo)).
		Methods("GET")

	//metrics endpoint
	metrics.RegisterAll(o.Registry.Inventory(), o.Logger())
	router.Handle("/metrics", promhttp.Handler())

<<<<<<< HEAD
	//liveness and readiness checks
	router.HandleFunc("/health/live", live)
	router.HandleFunc("/health/ready", ready(o))

	if o.AuditLog && o.AuditLogFile != "" {
=======
	if o.AuditLog && o.AuditLogFile != "" && o.AuditLogTenantID != "" {
>>>>>>> 0cb385e8
		auditLogger, err := NewLoggerWithFile(o.AuditLogFile)
		if err != nil {
			return err
		}
		defer func() { _ = auditLogger.Sync() }() // make golint happy
		auditLoggerMiddelware := newAuditLoggerMiddelware(auditLogger, o)
		router.Use(auditLoggerMiddelware)
	}
	//start server process
	srv := &server.Webserver{
		Logger:     o.Logger(),
		Port:       o.Port,
		SSLCrtFile: o.SSLCrt,
		SSLKeyFile: o.SSLKey,
		Router:     router,
	}
	return srv.Start(ctx) //blocking call
}

func live(w http.ResponseWriter, _ *http.Request) {
	w.WriteHeader(http.StatusOK)
}

func ready(o *Options) http.HandlerFunc {
	return func(w http.ResponseWriter, _ *http.Request) {
		if o.Registry.Connnection().Ping() != nil {
			http.Error(w, http.StatusText(http.StatusServiceUnavailable), http.StatusServiceUnavailable)
			return
		}
		w.WriteHeader(http.StatusOK)
	}
}

func callHandler(o *Options, handler func(o *Options, w http.ResponseWriter, r *http.Request)) func(http.ResponseWriter, *http.Request) {
	return func(w http.ResponseWriter, r *http.Request) {
		handler(o, w, r)
	}
}

func createOrUpdateCluster(o *Options, w http.ResponseWriter, r *http.Request) {
	params := server.NewParams(r)
	contractV, err := params.Int64(paramContractVersion)
	if err != nil {
		server.SendHTTPError(w, http.StatusBadRequest, &keb.HTTPErrorResponse{
			Error: errors.Wrap(err, "Contract version undefined").Error(),
		})
		return
	}
	reqBody, err := ioutil.ReadAll(r.Body)
	if err != nil {
		server.SendHTTPError(w, http.StatusInternalServerError, &keb.HTTPErrorResponse{
			Error: errors.Wrap(err, "Failed to read received JSON payload").Error(),
		})
		return
	}
	clusterModel, err := keb.NewModelFactory(contractV).Cluster(reqBody)
	if err != nil {
		server.SendHTTPError(w, http.StatusBadRequest, &keb.HTTPErrorResponse{
			Error: errors.Wrap(err, "Failed to unmarshal JSON payload").Error(),
		})
		return
	}
	if _, err := (&kubernetes.ClientBuilder{}).WithString(clusterModel.Kubeconfig).Build(true); err != nil {
		server.SendHTTPError(w, http.StatusBadRequest, &keb.HTTPErrorResponse{
			Error: errors.Wrap(err, "kubeconfig not accepted").Error(),
		})
		return
	}
	clusterState, err := o.Registry.Inventory().CreateOrUpdate(contractV, clusterModel)
	if err != nil {
		server.SendHTTPError(w, http.StatusInternalServerError, &keb.HTTPErrorResponse{
			Error: errors.Wrap(err, "Failed to create or update cluster entity").Error(),
		})
		return
	}
	//respond status URL
	sendResponse(w, r, clusterState, o.Registry.ReconciliationRepository())
}

func getCluster(o *Options, w http.ResponseWriter, r *http.Request) {
	params := server.NewParams(r)
	runtimeID, err := params.String(paramRuntimeID)
	if err != nil {
		server.SendHTTPError(w, http.StatusBadRequest, &keb.HTTPErrorResponse{
			Error: err.Error(),
		})
		return
	}
	configVersion, err := params.Int64(paramConfigVersion)
	if err != nil {
		server.SendHTTPError(w, http.StatusBadRequest, &keb.HTTPErrorResponse{
			Error: err.Error(),
		})
		return
	}
	clusterState, err := o.Registry.Inventory().Get(runtimeID, configVersion)
	if err != nil {
		var httpCode int
		if repository.IsNotFoundError(err) {
			httpCode = http.StatusNotFound
		} else {
			httpCode = http.StatusInternalServerError
		}
		server.SendHTTPError(w, httpCode, &keb.HTTPErrorResponse{
			Error: errors.Wrap(err, "Could not retrieve cluster state").Error(),
		})
		return
	}
	sendResponse(w, r, clusterState, o.Registry.ReconciliationRepository())
}

func updateLatestCluster(o *Options, w http.ResponseWriter, r *http.Request) {
	params := server.NewParams(r)
	clusterName, err := params.String(paramRuntimeID)
	if err != nil {
		server.SendHTTPError(w, http.StatusBadRequest, &keb.HTTPErrorResponse{
			Error: err.Error(),
		})
		return
	}
	contractV, err := params.Int64(paramContractVersion)
	if err != nil {
		server.SendHTTPError(w, http.StatusBadRequest, &keb.HTTPErrorResponse{
			Error: errors.Wrap(err, "Contract version undefined").Error(),
		})
		return
	}
	reqBody, err := ioutil.ReadAll(r.Body)
	if err != nil {
		server.SendHTTPError(w, http.StatusInternalServerError, &keb.HTTPErrorResponse{
			Error: errors.Wrap(err, "Failed to read received JSON payload").Error(),
		})
		return
	}

	status, err := keb.NewModelFactory(contractV).Status(reqBody)
	if err != nil {
		server.SendHTTPError(w, http.StatusBadRequest, &keb.HTTPErrorResponse{
			Error: errors.Wrap(err, "Failed to unmarshal JSON payload").Error(),
		})
		return
	}

	clusterState, err := o.Registry.Inventory().GetLatest(clusterName)
	if err != nil {
		httpCode := http.StatusInternalServerError
		if repository.IsNotFoundError(err) {
			httpCode = http.StatusNotFound
		}
		server.SendHTTPError(w, httpCode, &keb.HTTPErrorResponse{
			Error: errors.Wrap(err, "Could not update cluster state").Error(),
		})
		return
	}

	clusterState, err = o.Registry.Inventory().UpdateStatus(clusterState, model.Status(status.Status))
	if err != nil {
		httpCode := http.StatusInternalServerError
		if repository.IsNotFoundError(err) {
			httpCode = http.StatusNotFound
		}
		server.SendHTTPError(w, httpCode, &keb.HTTPErrorResponse{
			Error: errors.Wrap(err, "Could not update cluster state").Error(),
		})
		return
	}

	sendResponse(w, r, clusterState, o.Registry.ReconciliationRepository())
}

func contains(slice []string, value string) bool {
	for _, v := range slice {
		if v == value {
			return true
		}
	}
	return false
}

func getReconciliations(o *Options, w http.ResponseWriter, r *http.Request) {
	statuses := r.URL.Query()[paramStatus]

	// validate statuseses
	for _, statusStr := range statuses {
		if _, err := keb.ToStatus(statusStr); err != nil {
			server.SendHTTPError(
				w,
				http.StatusBadRequest,
				&keb.BadRequest{Error: err.Error()},
			)
			return
		}
	}

	runtimeIDs := r.URL.Query()[paramRuntimeIDs]

	// Fetch all reconciliation entitlies base on runtime id
	reconciles, err := o.Registry.
		ReconciliationRepository().
		GetReconciliations(
			&reconciliation.WithRuntimeIDs{RuntimeIDs: runtimeIDs},
		)

	if err != nil {
		server.SendHTTPError(
			w,
			http.StatusInternalServerError,
			&keb.InternalError{Error: err.Error()},
		)
		return
	}

	results := []keb.Reconciliation{}

	for _, reconcile := range reconciles {
		if len(statuses) != 0 && !contains(statuses, string(reconcile.Status)) {
			continue
		}

		results = append(results, keb.Reconciliation{
			Created:      reconcile.Created,
			Lock:         reconcile.Lock,
			RuntimeID:    reconcile.RuntimeID,
			SchedulingID: reconcile.SchedulingID,
			Status:       keb.Status(reconcile.Status),
			Updated:      reconcile.Updated,
		})
	}

	//respond
	w.Header().Set("content-type", "application/json")
	if err := json.NewEncoder(w).Encode(keb.ReconcilationsOKResponse(results)); err != nil {
		server.SendHTTPError(
			w,
			http.StatusInternalServerError,
			&reconciler.HTTPErrorResponse{
				Error: errors.Wrap(err, "Failed to encode cluster list response").Error(),
			})
		return
	}
}

func getReconciliationInfo(o *Options, w http.ResponseWriter, r *http.Request) {
	// find arguments
	params := server.NewParams(r)
	schedulingID, err := params.String(paramSchedulingID)
	if err != nil {
		server.SendHTTPError(
			w,
			http.StatusBadRequest,
			&keb.BadRequest{Error: err.Error()},
		)
		return
	}
	// fetch all reconciliation operations for given scheduling id
	operations, err := o.Registry.ReconciliationRepository().GetOperations(schedulingID)
	if err != nil {
		server.SendHTTPError(
			w,
			http.StatusInternalServerError,
			&keb.InternalError{Error: err.Error()},
		)
		return
	}
	// return 404 if no reconciliation opertations found
	operationLen := len(operations)
	if operationLen < 1 {
		server.SendHTTPError(
			w,
			http.StatusNotFound,
			&keb.HTTPErrorResponse{
				Error: fmt.Sprintf("Reconciliation run with schedulingID: '%s' does not exist", schedulingID),
			},
		)
		return
	}
	// find runtime id
	runtimeID := operations[0].RuntimeID
	// fetch cluster latest state
	lastState, err := o.Registry.
		Inventory().
		GetLatest(runtimeID)

	if err != nil || lastState == nil {
		server.SendHTTPError(
			w,
			http.StatusInternalServerError,
			&keb.InternalError{
				Error: fmt.Sprintf(
					"Failed to fetch the lates state for the cluster with runtimeID: '%s'",
					schedulingID,
				),
			},
		)
		return
	}
	// update response with the lates state of the cluster
	result := keb.ReconcilationOperationsOKResponse{
		Cluster: clusterMetadata(runtimeID, lastState),
	}
	// prepare reconciliation operations
	resultOperations := make([]keb.Operation, operationLen)
	for i := 0; i < operationLen; i++ {
		operation := operations[i]

		resultOperations[i] = keb.Operation{
			Component:     operation.Component,
			CorrelationID: operation.CorrelationID,
			Created:       operation.Created,
			Priority:      operation.Priority,
			Reason:        operation.Reason,
			SchedulingID:  operation.CorrelationID,
			State:         string(operation.State),
			Updated:       operation.Updated,
		}
	}
	// update response with the reconciliation operations
	result.Operations = &resultOperations
	//respond
	w.Header().Set("content-type", "application/json")
	if err := json.NewEncoder(w).Encode(keb.ReconcilationOperationsOKResponse(result)); err != nil {
		server.SendHTTPError(
			w,
			http.StatusInternalServerError,
			&keb.InternalError{
				Error: errors.Wrap(err, "Failed to encode cluster list response").Error(),
			})
		return
	}
}

func getLatestCluster(o *Options, w http.ResponseWriter, r *http.Request) {
	params := server.NewParams(r)
	runtimeID, err := params.String(paramRuntimeID)
	if err != nil {
		server.SendHTTPError(w, http.StatusBadRequest, &keb.HTTPErrorResponse{
			Error: err.Error(),
		})
		return
	}
	clusterState, err := o.Registry.Inventory().GetLatest(runtimeID)
	if err != nil {
		httpCode := http.StatusInternalServerError
		if repository.IsNotFoundError(err) {
			httpCode = http.StatusNotFound
		}
		server.SendHTTPError(w, httpCode, &keb.HTTPErrorResponse{
			Error: errors.Wrap(err, "Could not retrieve cluster state").Error(),
		})
		return
	}
	sendResponse(w, r, clusterState, o.Registry.ReconciliationRepository())
}

func statusChanges(o *Options, w http.ResponseWriter, r *http.Request) {
	params := server.NewParams(r)

	runtimeID, err := params.String(paramRuntimeID)
	if err != nil {
		server.SendHTTPError(w, http.StatusBadRequest, &keb.HTTPErrorResponse{
			Error: err.Error(),
		})
		return
	}

	offset, err := params.String(paramOffset)
	if err != nil {
		offset = fmt.Sprintf("%dh", 24*7) //default offset is 1 week
	}

	o.Logger().Debugf("Using an offset of '%s' for cluster status updates", offset)

	duration, err := time.ParseDuration(offset)
	if err != nil {
		server.SendHTTPError(w, http.StatusBadRequest, &keb.HTTPErrorResponse{
			Error: err.Error(),
		})
		return
	}

	statusChanges, err := o.Registry.Inventory().StatusChanges(runtimeID, duration)
	if err != nil {
		httpCode := http.StatusInternalServerError
		if repository.IsNotFoundError(err) {
			httpCode = http.StatusNotFound
		}
		server.SendHTTPError(w, httpCode, &keb.HTTPErrorResponse{
			Error: errors.Wrap(err, "Could not retrieve cluster statusChanges").Error(),
		})
		return
	}

	resp := keb.HTTPClusterStatusResponse{}
	for _, statusChange := range statusChanges {
		kebClusterStatus, err := statusChange.Status.GetKEBClusterStatus()
		if err != nil {
			server.SendHTTPError(w, http.StatusInternalServerError, &keb.HTTPErrorResponse{
				Error: errors.Wrap(err, "Failed to map reconciler internal cluster status to KEB cluster status").Error(),
			})
			return
		}
		resp.StatusChanges = append(resp.StatusChanges, keb.StatusChange{
			Started:  statusChange.Status.Created,
			Duration: int64(statusChange.Duration),
			Status:   kebClusterStatus,
		})
	}

	//respond
	w.Header().Set("content-type", "application/json")
	if err := json.NewEncoder(w).Encode(resp); err != nil {
		server.SendHTTPError(w, http.StatusInternalServerError, &keb.HTTPErrorResponse{
			Error: errors.Wrap(err, "Failed to encode cluster statusChanges response").Error(),
		})
		return
	}
}

func deleteCluster(o *Options, w http.ResponseWriter, r *http.Request) {
	params := server.NewParams(r)
	runtimeID, err := params.String(paramRuntimeID)
	if err != nil {
		server.SendHTTPError(w, http.StatusBadRequest, &keb.HTTPErrorResponse{
			Error: err.Error(),
		})
		return
	}
	if _, err := o.Registry.Inventory().GetLatest(runtimeID); repository.IsNotFoundError(err) {
		server.SendHTTPError(w, http.StatusNotFound, &keb.HTTPErrorResponse{
			Error: errors.Wrap(err, fmt.Sprintf("Deletion impossible: Cluster '%s' not found", runtimeID)).Error(),
		})
		return
	}
	state, err := o.Registry.Inventory().MarkForDeletion(runtimeID)
	if err != nil {
		server.SendHTTPError(w, http.StatusInternalServerError, &keb.HTTPErrorResponse{
			Error: errors.Wrap(err, fmt.Sprintf("Failed to delete cluster '%s'", runtimeID)).Error(),
		})
		return
	}
	sendResponse(w, r, state, o.Registry.ReconciliationRepository())
}

func updateOperationStatus(o *Options, w http.ResponseWriter, r *http.Request) {
	params := server.NewParams(r)
	schedulingID, err := params.String(paramSchedulingID)
	if err != nil {
		server.SendHTTPError(w, http.StatusBadRequest, &reconciler.HTTPErrorResponse{
			Error: err.Error(),
		})
		return
	}
	correlationID, err := params.String(paramCorrelationID)
	if err != nil {
		server.SendHTTPError(w, http.StatusBadRequest, &reconciler.HTTPErrorResponse{
			Error: err.Error(),
		})
		return
	}

	var stopOperation keb.OperationStop
	reqBody, err := ioutil.ReadAll(r.Body)
	if err != nil {
		server.SendHTTPError(w, http.StatusInternalServerError, &reconciler.HTTPErrorResponse{
			Error: errors.Wrap(err, "Failed to read received JSON payload").Error(),
		})
		return
	}

	err = json.Unmarshal(reqBody, &stopOperation)
	if err != nil {
		server.SendHTTPError(w, http.StatusBadRequest, &reconciler.HTTPErrorResponse{
			Error: errors.Wrap(err, "Failed to unmarshal JSON payload").Error(),
		})
		return
	}

	op, err := getOperationStatus(o, schedulingID, correlationID)
	if err != nil {
		if repository.IsNotFoundError(err) {
			server.SendHTTPError(w, http.StatusNotFound, &reconciler.HTTPErrorResponse{
				Error: "Couldn't find operation",
			})
			return
		}

		server.SendHTTPError(w, http.StatusInternalServerError, &reconciler.HTTPErrorResponse{
			Error: errors.Wrap(err, "Failed to get operation").Error(),
		})
		return
	}

	if op.State != model.OperationStateNew {
		server.SendHTTPError(w, http.StatusForbidden, &reconciler.HTTPErrorResponse{
			Error: fmt.Sprintf("Operation is in status: %s. Should be in: %s in order to stop it.", op.State, model.OperationStateNew),
		})
		return
	}

	err = updateOperationState(o, schedulingID, correlationID, model.OperationStateDone, stopOperation.Reason)
	if err != nil {
		server.SendHTTPError(w, http.StatusInternalServerError, &reconciler.HTTPErrorResponse{
			Error: errors.Wrap(err, "while updating operation status").Error(),
		})
		return
	}

	w.WriteHeader(http.StatusOK)
}

func operationCallback(o *Options, w http.ResponseWriter, r *http.Request) {
	params := server.NewParams(r)
	schedulingID, err := params.String(paramSchedulingID)
	if err != nil {
		server.SendHTTPError(w, http.StatusBadRequest, &reconciler.HTTPErrorResponse{
			Error: err.Error(),
		})
		return
	}
	correlationID, err := params.String(paramCorrelationID)
	if err != nil {
		server.SendHTTPError(w, http.StatusBadRequest, &reconciler.HTTPErrorResponse{
			Error: err.Error(),
		})
		return
	}

	var body reconciler.CallbackMessage
	reqBody, err := ioutil.ReadAll(r.Body)
	if err != nil {
		server.SendHTTPError(w, http.StatusInternalServerError, &reconciler.HTTPErrorResponse{
			Error: errors.Wrap(err, "Failed to read received JSON payload").Error(),
		})
		return
	}

	err = json.Unmarshal(reqBody, &body)
	if err != nil {
		server.SendHTTPError(w, http.StatusBadRequest, &reconciler.HTTPErrorResponse{
			Error: errors.Wrap(err, "Failed to unmarshal JSON payload").Error(),
		})
		return
	}

	if body.Status == "" {
		server.SendHTTPError(w, http.StatusBadRequest, &reconciler.HTTPErrorResponse{
			Error: fmt.Errorf("status not provided in payload").Error(),
		})
		return
	}

	switch body.Status {
	case reconciler.StatusNotstarted, reconciler.StatusRunning:
		err = updateOperationState(o, schedulingID, correlationID, model.OperationStateInProgress)
	case reconciler.StatusFailed:
		err = updateOperationState(o, schedulingID, correlationID, model.OperationStateFailed, body.Error)
	case reconciler.StatusSuccess:
		err = updateOperationState(o, schedulingID, correlationID, model.OperationStateDone)
	case reconciler.StatusError:
		err = updateOperationState(o, schedulingID, correlationID, model.OperationStateError, body.Error)
	}
	if err != nil {
		httpCode := http.StatusBadRequest
		if repository.IsNotFoundError(err) {
			httpCode = http.StatusNotFound
		}
		server.SendHTTPError(w, httpCode, &reconciler.HTTPErrorResponse{
			Error: err.Error(),
		})
		return
	}
}

func updateOperationState(o *Options, schedulingID, correlationID string, state model.OperationState, reason ...string) error {
	err := o.Registry.ReconciliationRepository().UpdateOperationState(
		schedulingID, correlationID, state, strings.Join(reason, ", "))
	if err != nil {
		o.Logger().Errorf("REST endpoint failed to update operation (schedulingID:%s/correlationID:%s) "+
			"to state '%s': %s", schedulingID, correlationID, state, err)
	}
	return err
}

func getOperationStatus(o *Options, schedulingID, correlationID string) (*model.OperationEntity, error) {
	op, err := o.Registry.ReconciliationRepository().GetOperation(schedulingID, correlationID)
	if err != nil {
		return nil, errors.Wrap(err, "while getting operation status")
	}
	return op, err
}

func sendResponse(w http.ResponseWriter, r *http.Request, clusterState *cluster.State, reconciliationRepository reconciliation.Repository) {
	respModel, err := newClusterResponse(r, clusterState, reconciliationRepository)
	if err != nil {
		server.SendHTTPError(w, 500, &reconciler.HTTPErrorResponse{
			Error: errors.Wrap(err, "failed to generate cluster response model").Error(),
		})
		return
	}

	w.Header().Set("content-type", "application/json")
	if err := json.NewEncoder(w).Encode(respModel); err != nil {
		server.SendHTTPError(w, http.StatusInternalServerError, &reconciler.HTTPErrorResponse{
			Error: errors.Wrap(err, "Failed to encode response payload to JSON").Error(),
		})
	}
}

func newClusterResponse(r *http.Request, clusterState *cluster.State, reconciliationRepository reconciliation.Repository) (*keb.HTTPClusterResponse, error) {
	kebStatus, err := clusterState.Status.GetKEBClusterStatus()
	if err != nil {
		return nil, err
	}

	var failures []keb.Failure
	if clusterState.Status.Status == model.ClusterStatusReconcileError || clusterState.Status.Status == model.ClusterStatusDeleteError ||
		clusterState.Status.Status == model.ClusterStatusReconciling || clusterState.Status.Status == model.ClusterStatusDeleting {
		reconciliations, err := reconciliationRepository.GetReconciliations(&reconciliation.WithClusterConfigStatus{ClusterConfigStatus: clusterState.Status.ID})
		if err != nil {
			return nil, err
		}
		if len(reconciliations) > 0 {
			operations, err := reconciliationRepository.GetOperations(reconciliations[0].SchedulingID)
			if err != nil {
				return nil, err
			}

			for _, operation := range operations {
				if operation.State.IsError() {
					failures = append(failures, keb.Failure{
						Component: operation.Component,
						Reason:    operation.Reason,
					})
				}
			}
		}
	}

	return &keb.HTTPClusterResponse{
		Cluster:              clusterState.Cluster.RuntimeID,
		ClusterVersion:       clusterState.Cluster.Version,
		ConfigurationVersion: clusterState.Configuration.Version,
		Status:               kebStatus,
		Failures:             &failures,
		StatusURL: (&url.URL{
			Scheme: viper.GetString("mothership.scheme"),
			Host:   fmt.Sprintf("%s:%s", viper.GetString("mothership.host"), viper.GetString("mothership.port")),
			Path: func() string {
				apiVersion := strings.Split(r.URL.RequestURI(), "/")[1]
				return fmt.Sprintf("%s/clusters/%s/configs/%d/status", apiVersion,
					clusterState.Cluster.RuntimeID, clusterState.Configuration.Version)
			}(),
		}).String(),
	}, nil
}<|MERGE_RESOLUTION|>--- conflicted
+++ resolved
@@ -103,15 +103,11 @@
 	metrics.RegisterAll(o.Registry.Inventory(), o.Logger())
 	router.Handle("/metrics", promhttp.Handler())
 
-<<<<<<< HEAD
 	//liveness and readiness checks
 	router.HandleFunc("/health/live", live)
 	router.HandleFunc("/health/ready", ready(o))
 
-	if o.AuditLog && o.AuditLogFile != "" {
-=======
 	if o.AuditLog && o.AuditLogFile != "" && o.AuditLogTenantID != "" {
->>>>>>> 0cb385e8
 		auditLogger, err := NewLoggerWithFile(o.AuditLogFile)
 		if err != nil {
 			return err
