--- conflicted
+++ resolved
@@ -36,29 +36,22 @@
 )
 
 var (
-<<<<<<< HEAD
+	//nolint:unused
 	requireKebErrorResponseFct = func(t *testing.T, response interface{}) {
-=======
-	//nolint:unused
-	requireErrorResponseFct = func(t *testing.T, response interface{}) {
->>>>>>> 84e7fafe
 		errModel := response.(*keb.HTTPErrorResponse)
 		require.NotEmpty(t, errModel.Error)
 		t.Logf("Retrieve error message: %s", errModel.Error)
 	}
-
-<<<<<<< HEAD
+	//nolint:unused
 	requireComponentErrorResponseFct = func(t *testing.T, response interface{}) {
 		errModel := response.(*reconciler.HTTPErrorResponse)
 		require.NotEmpty(t, errModel.Error)
 		t.Logf("Retrieve error message: %s", errModel.Error)
 	}
-
+	//nolint:unused
 	workerPoolID = uuid.NewString()
 
-=======
 	//nolint:unused
->>>>>>> 84e7fafe
 	requireClusterResponseFct = func(t *testing.T, response interface{}) {
 		respModel := response.(*keb.HTTPClusterResponse)
 		//depending how fast the scheduler picked up the cluster for reconciling,
