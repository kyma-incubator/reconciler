package cmd

import (
	"fmt"
	"github.com/kyma-incubator/reconciler/pkg/scheduler/config"
	"time"

	"github.com/kyma-incubator/reconciler/pkg/scheduler/config"

	"github.com/pkg/errors"

	"github.com/kyma-incubator/reconciler/internal/cli"
	"github.com/kyma-incubator/reconciler/pkg/ssl"
)

type Options struct {
	*cli.Options
<<<<<<< HEAD
	Port                         int
	SSLCrt                       string
	SSLKey                       string
	Workers                      int
	WatchInterval                time.Duration
	OrphanOperationTimeout       time.Duration
	ClusterReconcileInterval     time.Duration
	PurgeEntitiesOlderThan       time.Duration
	CleanerInterval              time.Duration
	KeepLatestEntitiesCount      int
	KeepUnsuccessfulEntitiesDays int
	CreateEncyptionKey           bool
	MaxParallelOperations        int
	AuditLog                     bool
	AuditLogFile                 string
	AuditLogTenantID             string
	StopAfterMigration           bool
	Config                       *config.Config
=======
	Port                           int
	SSLCrt                         string
	SSLKey                         string
	Workers                        int
	WatchInterval                  time.Duration
	OrphanOperationTimeout         time.Duration
	ClusterReconcileInterval       time.Duration
	PurgeEntitiesOlderThan         time.Duration
	CleanerInterval                time.Duration
	ReconciliationsKeepLatestCount int
	ReconciliationsMaxAgeDays      int
	CreateEncyptionKey             bool
	MaxParallelOperations          int
	AuditLog                       bool
	AuditLogFile                   string
	AuditLogTenantID               string
	StopAfterMigration             bool
	Config                         *config.Config
>>>>>>> 10b1c69f
}

func NewOptions(o *cli.Options) *Options {
	return &Options{o,
		0,                //Port
		"",               //SSLCrt
		"",               //SSLKey
		0,                //Workers
		0 * time.Second,  //WatchInterval
		0 * time.Minute,  //Orphan timeout
		0 * time.Second,  //ClusterReconcileInterval
		0 * time.Minute,  //PurgeEntitiesOlderThan
		0 * time.Minute,  //CleanerInterval
<<<<<<< HEAD
		0,                //KeepLatestEntitiesCount
		0,                //KeepUnsuccessfulEntitiesDays
=======
		0,                //ReconciliationsKeepLatestCount
		0,                //ReconciliationsMaxAgeDays
>>>>>>> 10b1c69f
		false,            //CreateEncyptionKey
		0,                //MaxParallelOperations
		false,            //AuditLog
		"",               //AuditLogFile
		"",               //AuditLogTenant
		false,            //StopAfterMigration
		&config.Config{}, //Config
	}
}

func (o *Options) Validate() error {
	if o.Port <= 0 || o.Port > 65535 {
		return fmt.Errorf("port %d is out of range 1-65535", o.Port)
	}
	if o.Workers <= 0 {
		return errors.New("amount of workers cannot be <= 0")
	}
	if o.WatchInterval <= 0 {
		return errors.New("defined watch interval is <= 0")
	}
	if o.OrphanOperationTimeout <= 0 {
		return errors.New("defined orphan timeout cannot be <= 0")
	}
	if o.ClusterReconcileInterval <= 0 {
		return errors.New("cluster reconciliation interval cannot be <= 0")
	}
	if o.ReconciliationsKeepLatestCount < 0 {
		return errors.New("cleaner count of latest entities to keep cannot be < 0")
	}
	if o.ReconciliationsMaxAgeDays < 0 {
		return errors.New("cleaner count of days to keep unsuccessful entities cannot be < 0")
	}
	if o.MaxParallelOperations < 0 {
		return errors.New("maximal parallel reconciled components per cluster cannot be < 0")
	}
	if o.AuditLog {
		if o.AuditLogFile == "" {
			return errors.New("audit log file must be set if audit logging is enable")
		}
		if o.AuditLogTenantID == "" {
			return errors.New("audit log tenant-id must be set if audit logging is enable")

		}
	}
	return ssl.VerifyKeyPair(o.SSLCrt, o.SSLKey)
}<|MERGE_RESOLUTION|>--- conflicted
+++ resolved
@@ -2,7 +2,6 @@
 
 import (
 	"fmt"
-	"github.com/kyma-incubator/reconciler/pkg/scheduler/config"
 	"time"
 
 	"github.com/kyma-incubator/reconciler/pkg/scheduler/config"
@@ -15,26 +14,6 @@
 
 type Options struct {
 	*cli.Options
-<<<<<<< HEAD
-	Port                         int
-	SSLCrt                       string
-	SSLKey                       string
-	Workers                      int
-	WatchInterval                time.Duration
-	OrphanOperationTimeout       time.Duration
-	ClusterReconcileInterval     time.Duration
-	PurgeEntitiesOlderThan       time.Duration
-	CleanerInterval              time.Duration
-	KeepLatestEntitiesCount      int
-	KeepUnsuccessfulEntitiesDays int
-	CreateEncyptionKey           bool
-	MaxParallelOperations        int
-	AuditLog                     bool
-	AuditLogFile                 string
-	AuditLogTenantID             string
-	StopAfterMigration           bool
-	Config                       *config.Config
-=======
 	Port                           int
 	SSLCrt                         string
 	SSLKey                         string
@@ -53,7 +32,6 @@
 	AuditLogTenantID               string
 	StopAfterMigration             bool
 	Config                         *config.Config
->>>>>>> 10b1c69f
 }
 
 func NewOptions(o *cli.Options) *Options {
@@ -67,13 +45,8 @@
 		0 * time.Second,  //ClusterReconcileInterval
 		0 * time.Minute,  //PurgeEntitiesOlderThan
 		0 * time.Minute,  //CleanerInterval
-<<<<<<< HEAD
-		0,                //KeepLatestEntitiesCount
-		0,                //KeepUnsuccessfulEntitiesDays
-=======
 		0,                //ReconciliationsKeepLatestCount
 		0,                //ReconciliationsMaxAgeDays
->>>>>>> 10b1c69f
 		false,            //CreateEncyptionKey
 		0,                //MaxParallelOperations
 		false,            //AuditLog
