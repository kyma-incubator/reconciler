--- conflicted
+++ resolved
@@ -26,11 +26,8 @@
 	AuditLog                 bool
 	AuditLogFile             string
 	AuditLogTenantID         string
-<<<<<<< HEAD
 	ReconcilerList           []string
-=======
 	StopAfterMigration       bool
->>>>>>> 428ede07
 }
 
 func NewOptions(o *cli.Options) *Options {
@@ -49,11 +46,8 @@
 		false,           //AuditLog
 		"",              //AuditLogFile
 		"",              //AuditLogTenant
-<<<<<<< HEAD
 		[]string{"mothership"},
-=======
 		false,           //StopAfterMigration
->>>>>>> 428ede07
 	}
 }
 
