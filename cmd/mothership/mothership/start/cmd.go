package cmd

import (
	"context"
	"github.com/kyma-incubator/reconciler/pkg/db"
	"time"

	"github.com/kyma-incubator/reconciler/internal/cli"
	"github.com/spf13/cobra"
	"github.com/spf13/viper"
)

func NewCmd(o *Options) *cobra.Command {
	cmd := &cobra.Command{
		Use:   "start",
		Short: "Start the reconciler service",
		RunE: func(cmd *cobra.Command, args []string) error {
			if err := o.Validate(); err != nil {
				return err
			}

			//create enc-key before starting application registry (otherwise registry bootstrap will fail)
			if o.CreateEncyptionKey {
				encKeyFile, err := cli.NewEncryptionKey(true)
				if err != nil {
					o.Logger().Warnf("Failed to create encryption key file '%s'", encKeyFile)
					return err
				}
				o.Logger().Infof("New encryption key file created: %s", encKeyFile)
			}

			if o.StopAfterMigration {
				return db.MigrateDatabase(viper.ConfigFileUsed(), o.Verbose)
			}

			if err := o.InitApplicationRegistry(true); err != nil {
				return err
			}
			return Run(cli.NewContext(), o)
		},
	}
	cmd.Flags().IntVar(&o.Port, "server-port", 8080, "Webserver port")
	cmd.Flags().StringVar(&o.SSLCrt, "server-crt", "", "Path to SSL certificate file")
	cmd.Flags().StringVar(&o.SSLKey, "server-key", "", "Path to SSL key file")
	cmd.Flags().IntVarP(&o.MaxParallelOperations, "max-parallel", "", 0, "Maximal parallel reconciled components per cluster, 0 means unlimited")
	cmd.Flags().IntVarP(&o.Workers, "worker-count", "", 50, "Size of the reconciler worker pool")
	cmd.Flags().DurationVarP(&o.OrphanOperationTimeout, "orphan-timeout", "", 10*time.Minute, "Timeout until a processed operation which hasn't received status updates from its worker will be restarted")
	cmd.Flags().DurationVarP(&o.WatchInterval, "watch-interval", "", 1*time.Minute, "Size of the reconciler worker pool")
	cmd.Flags().DurationVarP(&o.ClusterReconcileInterval, "reconcile-interval", "", 5*time.Minute, "Defines the time when a cluster will to be reconciled since his last successful reconciliation")
	cmd.Flags().DurationVar(&o.PurgeEntitiesOlderThan, "purge-older-than", 14*24*time.Hour, "[Deprecated] Defines the minimum age of entities like Reconciliations and Operations that will be removed")
	cmd.Flags().IntVar(&o.KeepLatestEntitiesCount, "cleaner-keep-n-latest", 0, "Defines the count of most recent entities the cleaner won't remove during it's operation")                            //It's set to zero to disable it by default. Change to a proper value once this mechanism is enabled in the environments.
	cmd.Flags().IntVar(&o.KeepUnsuccessfulEntitiesDays, "cleaner-keep-failed-ops-days", 0, "Defines the number of days for which the cleaner keeps entities with unsuccessful status before removal") //It's set to zero to disable it by default. Change to a proper value once this mechanism is enabled in the environments.
	cmd.Flags().DurationVar(&o.CleanerInterval, "cleaner-interval", 14*time.Hour, "Define the time interval when the cleaner will be looking for entities to remove")
	cmd.Flags().BoolVar(&o.CreateEncyptionKey, "create-encryption-key", false, "Create new encryption key file during startup")
	cmd.Flags().BoolVar(&o.Migrate, "migrate-database", false, "Migrate database to the latest release")
	cmd.Flags().BoolVar(&o.AuditLog, "audit-log", false, "Enable audit logging")
	cmd.Flags().StringVar(&o.AuditLogFile, "audit-log-file", "/var/log/auditlog/mothership-audit.log", "Path for mothership audit log file")
	cmd.Flags().StringVar(&o.AuditLogTenantID, "audit-log-tenant-id", "", "tenant id for audit logging")
	cmd.Flags().BoolVar(&o.StopAfterMigration, "stop-after-migrate", false, "Stop mothership after database migration to the latest release")
	return cmd
}

func Run(ctx context.Context, o *Options) error {
	schedulerCfg, err := parseSchedulerConfig(viper.ConfigFileUsed())
	if err != nil {
		return err
	}
<<<<<<< HEAD
	o.ReconcilerList = getListOfReconcilers(schedulerCfg)
=======
	o.ReconcilerList = getReconcilers(schedulerCfg)
>>>>>>> db7434dc
	go func(ctx context.Context, o *Options) {
		err = startScheduler(ctx, o, schedulerCfg)
		if err != nil {
			panic(err)
		}
	}(ctx, o)

	return startWebserver(ctx, o)
}<|MERGE_RESOLUTION|>--- conflicted
+++ resolved
@@ -65,11 +65,7 @@
 	if err != nil {
 		return err
 	}
-<<<<<<< HEAD
-	o.ReconcilerList = getListOfReconcilers(schedulerCfg)
-=======
 	o.ReconcilerList = getReconcilers(schedulerCfg)
->>>>>>> db7434dc
 	go func(ctx context.Context, o *Options) {
 		err = startScheduler(ctx, o, schedulerCfg)
 		if err != nil {
