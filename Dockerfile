--- conflicted
+++ resolved
@@ -26,16 +26,6 @@
 
 # Add SSL certificates
 COPY --from=certs /etc/ssl/certs/ca-certificates.crt /etc/ssl/certs/ca-certificates.crt
-<<<<<<< HEAD
-
-# Add system users
-COPY --from=build /user/group /user/passwd /etc/
-
-# Add reconciler
-COPY --from=build /bin/reconciler /bin/reconciler
-COPY --from=build /configs/reconciler.yaml /configs/reconciler.yaml
-
-=======
 
 # Add system users
 COPY --from=build /user/group /user/passwd /etc/
@@ -44,7 +34,6 @@
 COPY --from=build /bin/reconciler /bin/reconciler
 COPY --from=build /configs/ /configs/
 
->>>>>>> 2f41852a
 # Add istioctl tools
 COPY --from=istio-1_10_2 /usr/local/bin/istioctl /bin/istioctl-1.10.2
 
