--- conflicted
+++ resolved
@@ -8,22 +8,17 @@
 	"path/filepath"
 	"time"
 
+	"io/ioutil"
+	"os"
+	"time"
+
 	file "github.com/kyma-incubator/reconciler/pkg/files"
 	"github.com/pkg/errors"
 	"go.uber.org/zap"
-<<<<<<< HEAD
-=======
-	"io/ioutil"
->>>>>>> afa67dbc
 	metav1 "k8s.io/apimachinery/pkg/apis/meta/v1"
 	"k8s.io/apimachinery/pkg/util/wait"
 	"k8s.io/client-go/kubernetes"
 	"k8s.io/client-go/tools/clientcmd"
-<<<<<<< HEAD
-=======
-	"os"
-	"time"
->>>>>>> afa67dbc
 )
 
 const EnvVarKubeconfig = "KUBECONFIG"
