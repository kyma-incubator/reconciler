--- conflicted
+++ resolved
@@ -6,10 +6,11 @@
 	"encoding/json"
 	"fmt"
 	"io/ioutil"
-	metav1 "k8s.io/apimachinery/pkg/apis/meta/v1"
 	"net/http"
 	"testing"
 	"time"
+
+	metav1 "k8s.io/apimachinery/pkg/apis/meta/v1"
 
 	"github.com/kyma-incubator/reconciler/pkg/logger"
 	"github.com/kyma-incubator/reconciler/pkg/reconciler"
@@ -136,14 +137,6 @@
 
 	//start reconciler
 	go func() {
-<<<<<<< HEAD
-=======
-		recon, err := NewComponentReconciler("unittest")
-		require.NoError(t, err)
-
-		require.NoError(t, recon.Debug())
-
->>>>>>> 2f41852a
 		err = recon.
 			WithWorkspace("./test").
 			WithWorkers(2, workerTimeout).
