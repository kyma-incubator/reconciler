package service

import (
	"bytes"
	"context"
	"fmt"
	"github.com/avast/retry-go"
	"github.com/kyma-incubator/hydroform/parallel-install/pkg/components"
	"github.com/kyma-incubator/reconciler/pkg/reconciler"
	"github.com/kyma-incubator/reconciler/pkg/reconciler/callback"
	"github.com/kyma-incubator/reconciler/pkg/reconciler/chart"
	"github.com/kyma-incubator/reconciler/pkg/reconciler/kubernetes"
	"github.com/kyma-incubator/reconciler/pkg/reconciler/kubernetes/adapter"
	"github.com/kyma-incubator/reconciler/pkg/reconciler/status"
	"github.com/pkg/errors"
	"k8s.io/apimachinery/pkg/apis/meta/v1/unstructured"
)

type runner struct {
	*ComponentReconciler
}

func (r *runner) Run(ctx context.Context, model *reconciler.Reconciliation, callback callback.Handler) error {
	statusUpdater, err := status.NewStatusUpdater(ctx, callback, r.logger, status.Config{
		Interval: r.statusUpdaterConfig.interval,
		Timeout:  r.statusUpdaterConfig.timeout,
	})
	if err != nil {
		return err
	}

	retryable := func(statusUpdater *status.Updater) func() error {
		return func() error {
			if err := statusUpdater.Running(); err != nil {
				r.logger.Warnf("Failed to start status updater: %s", err)
				return err
			}
			err := r.reconcile(ctx, model)
			if err == nil {
				r.logger.Infof("Reconciliation successful of '%s' in version '%s' with profile '%s'",
					model.Component, model.Version, model.Profile)
			} else {
				r.logger.Warnf("Reconciliation of '%s' in version '%s' with profile '%s': %s",
					model.Component, model.Version, model.Profile, err)
				if errUpdater := statusUpdater.Failed(); errUpdater != nil {
					err = errors.Wrap(err, errUpdater.Error())
				}
			}
			return err
		}
	}(statusUpdater)

	//retry the reconciliation in case of an error
	err = retry.Do(retryable,
		retry.Attempts(uint(r.maxRetries)),
		retry.Delay(r.retryDelay),
		retry.LastErrorOnly(false),
		retry.Context(ctx))

	if err == nil {
		r.logger.Infof("Reconciliation of component '%s' for version '%s' finished successfully",
			model.Component, model.Version)
		if err := statusUpdater.Success(); err != nil {
			return err
		}
	} else {
		r.logger.Warnf("Retryable reconciliation of component '%s' for version '%s' failed consistently: giving up",
			model.Component, model.Version)
		if err := statusUpdater.Error(); err != nil {
			return err
		}
	}

	return err
}

func (r *runner) reconcile(ctx context.Context, model *reconciler.Reconciliation) error {
	kubeClient, err := adapter.NewKubernetesClient(model.Kubeconfig, r.logger, &adapter.Config{
		ProgressInterval: r.progressTrackerConfig.interval,
		ProgressTimeout:  r.progressTrackerConfig.timeout,
	})
	if err != nil {
		return err
	}

	actionHelper := &ActionContext{
		KubeClient:       kubeClient,
		WorkspaceFactory: r.workspaceFactory(),
		Context:          ctx,
		Logger:           r.logger,
	}

	if r.preReconcileAction != nil {
		if err := r.preReconcileAction.Run(model.Version, model.Profile, model.Configuration, actionHelper); err != nil {
			r.logger.Warnf("Pre-reconciliation action of '%s' with version '%s' failed: %s",
				model.Component, model.Version, err)
			return err
		}
	}

	if r.reconcileAction == nil {
		if err := r.install(ctx, model, kubeClient); err != nil {
			r.logger.Warnf("Default-reconciliation of '%s' with version '%s' failed: %s",
				model.Component, model.Version, err)
			return err
		}
	} else {
		if err := r.reconcileAction.Run(model.Version, model.Profile, model.Configuration, actionHelper); err != nil {
			r.logger.Warnf("Reconciliation action of '%s' with version '%s' failed: %s",
				model.Component, model.Version, err)
			return err
		}
	}

	if r.postReconcileAction != nil {
		if err := r.postReconcileAction.Run(model.Version, model.Profile, model.Configuration, actionHelper); err != nil {
			r.logger.Warnf("Post-reconciliation action of '%s' with version '%s' failed: %s",
				model.Component, model.Version, err)
			return err
		}
	}

	return nil
}

func (r *runner) install(ctx context.Context, model *reconciler.Reconciliation, kubeClient kubernetes.Client) error {
	manifest, err := r.renderManifest(model)
	if err != nil {
		return err
	}

<<<<<<< HEAD
	resources, err := kubeClient.Deploy(ctx, manifest, model.Namespace, &LabelInterceptor{})
=======
	resources, err := kubeClient.Deploy(ctx, manifest, &LabelInterceptor{})
>>>>>>> 19a4228d

	if err == nil {
		r.logger.Debugf("Deployment of manifest finished successfully: %d resources deployed", len(resources))
	} else {
		r.logger.Warnf("Failed to deploy manifests on target cluster: %s", err)
	}

	return err
}

func (r *runner) renderManifest(model *reconciler.Reconciliation) (string, error) {
	chartProvider, err := r.newChartProvider()
	if err != nil {
		return "", errors.Wrap(err, "Failed to create chart provider instance")
	}
	manifests, err := chartProvider.Manifests(r.newComponentSet(model), model.InstallCRD, &chart.Options{})
	if err != nil {
		msg := fmt.Sprintf("Failed to render manifest for component '%s'", model.Component)
		r.logger.Warn(msg)
		return "", errors.Wrap(err, msg)
	}

	var buffer bytes.Buffer
	r.logger.Debugf("Rendering of component '%s' returned %d manifests", model.Component, len(manifests))
	for _, manifest := range manifests {
		if !model.InstallCRD && manifest.Type == components.CRD {
			r.logger.Errorf("Illegal state detected! "+
				"No CRDs were requested but chartProvider returned CRD manifest: '%s'", manifest.Name)
		}
		buffer.WriteString("---\n")
		buffer.WriteString(fmt.Sprintf("# Manifest of %s '%s'\n", manifest.Type, model.Component))
		buffer.WriteString(manifest.Manifest)
		buffer.WriteString("\n")
	}
	return buffer.String(), nil
}

func (r *runner) newComponentSet(model *reconciler.Reconciliation) *chart.ComponentSet {
	comp := chart.NewComponent(model.Component, model.Namespace, r.configMap(model))
	compSet := chart.NewComponentSet(model.Kubeconfig, model.Version, model.Profile, []*chart.Component{comp})
	return compSet
}

func (r *runner) configMap(model *reconciler.Reconciliation) map[string]interface{} {
	result := make(map[string]interface{}, len(model.Configuration))
	for _, comp := range model.Configuration {
		result[comp.Key] = comp.Value
	}
	return result
}

type LabelInterceptor struct {
}

func (l *LabelInterceptor) Intercept(resource *unstructured.Unstructured) error {
	labels := resource.GetLabels()
	if labels == nil {
		labels = make(map[string]string)
	}
	labels[reconciler.ManagedByLabel] = reconciler.LabelReconcilerValue
	resource.SetLabels(labels)
	return nil
}<|MERGE_RESOLUTION|>--- conflicted
+++ resolved
@@ -4,6 +4,7 @@
 	"bytes"
 	"context"
 	"fmt"
+
 	"github.com/avast/retry-go"
 	"github.com/kyma-incubator/hydroform/parallel-install/pkg/components"
 	"github.com/kyma-incubator/reconciler/pkg/reconciler"
@@ -129,11 +130,7 @@
 		return err
 	}
 
-<<<<<<< HEAD
 	resources, err := kubeClient.Deploy(ctx, manifest, model.Namespace, &LabelInterceptor{})
-=======
-	resources, err := kubeClient.Deploy(ctx, manifest, &LabelInterceptor{})
->>>>>>> 19a4228d
 
 	if err == nil {
 		r.logger.Debugf("Deployment of manifest finished successfully: %d resources deployed", len(resources))
