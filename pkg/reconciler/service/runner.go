--- conflicted
+++ resolved
@@ -3,6 +3,7 @@
 import (
 	"context"
 	"fmt"
+
 	"github.com/avast/retry-go"
 	"github.com/kyma-incubator/reconciler/pkg/reconciler"
 	"github.com/kyma-incubator/reconciler/pkg/reconciler/callback"
@@ -11,11 +12,6 @@
 	"github.com/kyma-incubator/reconciler/pkg/reconciler/kubernetes/adapter"
 	"github.com/kyma-incubator/reconciler/pkg/reconciler/status"
 	"github.com/pkg/errors"
-)
-
-const (
-	ManagedByLabel       = "reconciler.kyma-project.io/managed-by"
-	LabelReconcilerValue = "reconciler"
 )
 
 type runner struct {
@@ -180,27 +176,5 @@
 		manifests = append(manifests, crdManifests...)
 	}
 
-<<<<<<< HEAD
-func (r *runner) configMap(model *reconciler.Reconciliation) map[string]interface{} {
-	result := make(map[string]interface{}, len(model.Configuration))
-	for _, comp := range model.Configuration {
-		result[comp.Key] = comp.Value
-	}
-	return result
-}
-
-type LabelInterceptor struct {
-}
-
-func (l *LabelInterceptor) Intercept(resource *unstructured.Unstructured) error {
-	labels := resource.GetLabels()
-	if labels == nil {
-		labels = make(map[string]string)
-	}
-	labels[ManagedByLabel] = LabelReconcilerValue
-	resource.SetLabels(labels)
-	return nil
-=======
 	return chart.MergeManifests(manifests...), nil
->>>>>>> 47a55727
 }