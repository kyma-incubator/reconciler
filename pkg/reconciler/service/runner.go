package service

import (
	"context"
	"fmt"
	"github.com/avast/retry-go"
	"github.com/kyma-incubator/reconciler/pkg/reconciler"
	"github.com/kyma-incubator/reconciler/pkg/reconciler/callback"
	"github.com/kyma-incubator/reconciler/pkg/reconciler/chart"
	"github.com/kyma-incubator/reconciler/pkg/reconciler/kubernetes"
	"github.com/kyma-incubator/reconciler/pkg/reconciler/kubernetes/adapter"
	"github.com/kyma-incubator/reconciler/pkg/reconciler/kubernetes/kubeclient"
	"github.com/kyma-incubator/reconciler/pkg/reconciler/status"
	"github.com/pkg/errors"
)

type runner struct {
	*ComponentReconciler
}

func (r *runner) Run(ctx context.Context, model *reconciler.Reconciliation, callback callback.Handler) error {
	statusUpdater, err := status.NewStatusUpdater(ctx, callback, r.logger, status.Config{
		Interval: r.statusUpdaterConfig.interval,
		Timeout:  r.statusUpdaterConfig.timeout,
	})
	if err != nil {
		return err
	}

	retryable := func(statusUpdater *status.Updater) func() error {
		return func() error {
			if err := statusUpdater.Running(); err != nil {
				r.logger.Warnf("Failed to start status updater: %s", err)
				return err
			}
			err := r.reconcile(ctx, model)
			if err != nil {
				r.logger.Warnf("Failing reconciliation of '%s' in version '%s' with profile '%s': %s",
					model.Component, model.Version, model.Profile, err)
				if errUpdater := statusUpdater.Failed(); errUpdater != nil {
					err = errors.Wrap(err, errUpdater.Error())
				}
			}
			return err
		}
	}(statusUpdater)

	//retry the reconciliation in case of an error
	err = retry.Do(retryable,
		retry.Attempts(uint(r.maxRetries)),
		retry.Delay(r.retryDelay),
		retry.LastErrorOnly(false),
		retry.Context(ctx))

	if err == nil {
		r.logger.Infof("Reconciliation of component '%s' for version '%s' finished successfully",
			model.Component, model.Version)
		if err := statusUpdater.Success(); err != nil {
			return err
		}
	} else {
		r.logger.Warnf("Retryable reconciliation of component '%s' for version '%s' failed consistently: giving up",
			model.Component, model.Version)
		if err := statusUpdater.Error(); err != nil {
			return err
		}
	}

	return err
}

func (r *runner) reconcile(ctx context.Context, model *reconciler.Reconciliation) error {
	kubeClient, err := adapter.NewKubernetesClient(model.Kubeconfig, r.logger, &adapter.Config{
		ProgressInterval: r.progressTrackerConfig.interval,
		ProgressTimeout:  r.progressTrackerConfig.timeout,
	})
	if err != nil {
		return err
	}

	inClusterClient, err := kubeclient.NewInClusterClient()
	if err != nil {
		return err
	}

	inClusterClientSet, err := inClusterClient.GetClientSet()
	if err != nil {
		return err
	}

	clusterClientSet, err := kubeClient.Clientset()
	if err != nil {
		return err
	}

	configs := model.ConfigsToMap()
	err = model.Repository.ReadToken(inClusterClientSet.CoreV1(), configs["url.namespace"])
	if err != nil {
		return err
	}

	chartProvider, err := r.newChartProvider(&model.Repository)
	if err != nil {
		return errors.Wrap(err, "Failed to create chart provider instance")
	}

<<<<<<< HEAD
	factory := r.workspaceFactory(&model.Repository)
	if err != nil {
		return err
	}
	actionHelper := &ActionContext{
		InClusterClientSet: inClusterClientSet,
		KubeClient:         kubeClient,
		ClientSet:          clusterClientSet,
		WorkspaceFactory:   factory,
		Context:            ctx,
		Logger:             r.logger,
		ChartProvider:      chartProvider,
		ConfigsMap:         configs,
=======
	wsFactory, err := r.workspaceFactory()
	if err != nil {
		return err
	}

	actionHelper := &ActionContext{
		KubeClient:       kubeClient,
		WorkspaceFactory: wsFactory,
		Context:          ctx,
		Logger:           r.logger,
		ChartProvider:    chartProvider,
>>>>>>> 206726e2
	}

	if r.preReconcileAction != nil {
		if err := r.preReconcileAction.Run(model.Version, model.Profile, model.Configuration, actionHelper); err != nil {
			r.logger.Warnf("Pre-reconciliation action of '%s' with version '%s' failed: %s",
				model.Component, model.Version, err)
			return err
		}
	}

	if r.reconcileAction == nil {
		if err := r.install(ctx, chartProvider, model, kubeClient); err != nil {
			r.logger.Warnf("Default-reconciliation of '%s' with version '%s' failed: %s",
				model.Component, model.Version, err)
			return err
		}
	} else {
		if err := r.reconcileAction.Run(model.Version, model.Profile, model.Configuration, actionHelper); err != nil {
			r.logger.Warnf("Reconciliation action of '%s' with version '%s' failed: %s",
				model.Component, model.Version, err)
			return err
		}
	}

	if r.postReconcileAction != nil {
		if err := r.postReconcileAction.Run(model.Version, model.Profile, model.Configuration, actionHelper); err != nil {
			r.logger.Warnf("Post-reconciliation action of '%s' with version '%s' failed: %s",
				model.Component, model.Version, err)
			return err
		}
	}

	return nil
}

func (r *runner) install(ctx context.Context, chartProvider *chart.Provider, model *reconciler.Reconciliation, kubeClient kubernetes.Client) error {
	manifest, err := r.renderManifest(chartProvider, model)
	if err != nil {
		return err
	}

	resources, err := kubeClient.Deploy(ctx, manifest, model.Namespace, &LabelInterceptor{})

	if err == nil {
		r.logger.Debugf("Deployment of manifest finished successfully: %d resources deployed", len(resources))
	} else {
		r.logger.Warnf("Failed to deploy manifests on target cluster: %s", err)
	}

	return err
}

func (r *runner) renderManifest(chartProvider *chart.Provider, model *reconciler.Reconciliation) (string, error) {
	component := chart.NewComponentBuilder(model.Version, model.Component).
		WithProfile(model.Profile).
		WithNamespace(model.Namespace).
		WithConfiguration(model.Configuration).
		Build()

	var manifests []*chart.Manifest

	//get manifest of component
	chartManifest, err := chartProvider.RenderManifest(component)
	if err != nil {
		msg := fmt.Sprintf("Failed to get manifest for component '%s' in Kyma version '%s'",
			model.Component, model.Version)
		r.logger.Errorf("%s: %s", msg, err)
		return "", errors.Wrap(err, msg)
	}
	manifests = append(manifests, chartManifest)

	//get Kyma CRDs
	if model.InstallCRD {
		crdManifests, err := chartProvider.RenderCRD(model.Version)
		if err != nil {
			msg := fmt.Sprintf("Failed to get CRD manifests for Kyma version '%s'", model.Version)
			r.logger.Errorf("%s: %s", msg, err)
			return "", errors.Wrap(err, msg)
		}
		manifests = append(manifests, crdManifests...)
	}

	return chart.MergeManifests(manifests...), nil
}<|MERGE_RESOLUTION|>--- conflicted
+++ resolved
@@ -104,33 +104,20 @@
 		return errors.Wrap(err, "Failed to create chart provider instance")
 	}
 
-<<<<<<< HEAD
-	factory := r.workspaceFactory(&model.Repository)
-	if err != nil {
-		return err
-	}
+	wsFactory := r.workspaceFactory(&model.Repository)
+	if err != nil {
+		return err
+	}
+
 	actionHelper := &ActionContext{
 		InClusterClientSet: inClusterClientSet,
 		KubeClient:         kubeClient,
 		ClientSet:          clusterClientSet,
-		WorkspaceFactory:   factory,
+		WorkspaceFactory:   wsFactory,
 		Context:            ctx,
 		Logger:             r.logger,
 		ChartProvider:      chartProvider,
 		ConfigsMap:         configs,
-=======
-	wsFactory, err := r.workspaceFactory()
-	if err != nil {
-		return err
-	}
-
-	actionHelper := &ActionContext{
-		KubeClient:       kubeClient,
-		WorkspaceFactory: wsFactory,
-		Context:          ctx,
-		Logger:           r.logger,
-		ChartProvider:    chartProvider,
->>>>>>> 206726e2
 	}
 
 	if r.preReconcileAction != nil {
