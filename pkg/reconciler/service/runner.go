--- conflicted
+++ resolved
@@ -22,16 +22,9 @@
 }
 
 func (r *runner) Run(ctx context.Context, model *reconciler.Reconciliation, callback callback.Handler) error {
-<<<<<<< HEAD
-	statusUpdater, err := status.NewStatusUpdater(ctx, callback, r.debug, status.Config{
+	statusUpdater, err := status.NewStatusUpdater(ctx, callback, r.logger, r.debug, status.Config{
 		Interval: r.statusUpdaterConfig.interval,
 		Timeout:  r.statusUpdaterConfig.timeout,
-=======
-	statusUpdater, err := status.NewStatusUpdater(ctx, callback, r.logger, r.debug, status.Config{
-		Interval:   r.statusUpdaterConfig.interval,
-		MaxRetries: r.statusUpdaterConfig.maxRetries,
-		RetryDelay: r.statusUpdaterConfig.retryDelay,
->>>>>>> 6e750276
 	})
 	if err != nil {
 		return err
@@ -40,15 +33,15 @@
 	retryable := func(statusUpdater *status.Updater) func() error {
 		return func() error {
 			if err := statusUpdater.Running(); err != nil {
-				r.logger().Warnf("Failed to start status updater: %s", err)
+				r.logger.Warnf("Failed to start status updater: %s", err)
 				return err
 			}
 			err := r.reconcile(ctx, model)
 			if err == nil {
-				r.logger().Infof("Reconciliation succesful of '%s' in version '%s' with profile '%s'",
+				r.logger.Infof("Reconciliation succesful of '%s' in version '%s' with profile '%s'",
 					model.Component, model.Version, model.Profile)
 			} else {
-				r.logger().Warnf("Reconciliation of '%s' in version '%s' with profile '%s': %s",
+				r.logger.Warnf("Reconciliation of '%s' in version '%s' with profile '%s': %s",
 					model.Component, model.Version, model.Profile, err)
 				if errUpdater := statusUpdater.Failed(); errUpdater != nil {
 					err = errors.Wrap(err, errUpdater.Error())
@@ -94,54 +87,32 @@
 		Context:          ctx,
 	}
 
-<<<<<<< HEAD
-	logger := r.logger()
 	if r.preReconcileAction != nil {
 		if err := r.preReconcileAction.Run(model.Version, model.Profile, model.Configuration, actionHelper); err != nil {
-			logger.Warnf("Pre-reconciliation action of '%s' with version '%s' failed: %s",
-				model.Component, model.Version, err)
-=======
-	if r.preInstallAction != nil {
-		if err := r.preInstallAction.Run(model.Version, clientSet); err != nil {
-			r.logger.Warnf("Pre-installation action of version '%s' failed: %s", model.Version, err)
->>>>>>> 6e750276
+			r.logger.Warnf("Pre-reconciliation action of '%s' with version '%s' failed: %s",
+				model.Component, model.Version, err)
 			return err
 		}
 	}
 
 	if r.reconcileAction == nil {
 		if err := r.install(ctx, model, kubeClient); err != nil {
-<<<<<<< HEAD
-			logger.Warnf("Default-reconciliation of '%s' with version '%s' failed: %s",
+			r.logger.Warnf("Default-reconciliation of '%s' with version '%s' failed: %s",
 				model.Component, model.Version, err)
 			return err
 		}
 	} else {
 		if err := r.reconcileAction.Run(model.Version, model.Profile, model.Configuration, actionHelper); err != nil {
-			logger.Warnf("Reconciliation action of '%s' with version '%s' failed: %s",
-				model.Component, model.Version, err)
-=======
-			r.logger.Warnf("Default-installation of version '%s' failed: %s", model.Version, err)
-			return err
-		}
-	} else {
-		if err := r.installAction.Run(model.Version, clientSet); err != nil {
-			r.logger.Warnf("Installation action of version '%s' failed: %s", model.Version, err)
->>>>>>> 6e750276
-			return err
-		}
-	}
-
-<<<<<<< HEAD
+			r.logger.Warnf("Reconciliation action of '%s' with version '%s' failed: %s",
+				model.Component, model.Version, err)
+			return err
+		}
+	}
+
 	if r.postReconcileAction != nil {
 		if err := r.postReconcileAction.Run(model.Version, model.Profile, model.Configuration, actionHelper); err != nil {
-			logger.Warnf("Post-reconciliation action of '%s' with version '%s' failed: %s",
-				model.Component, model.Version, err)
-=======
-	if r.postInstallAction != nil {
-		if err := r.postInstallAction.Run(model.Version, clientSet); err != nil {
-			r.logger.Warnf("Post-installation action of version '%s' failed: %s", model.Version, err)
->>>>>>> 6e750276
+			r.logger.Warnf("Post-reconciliation action of '%s' with version '%s' failed: %s",
+				model.Component, model.Version, err)
 			return err
 		}
 	}
