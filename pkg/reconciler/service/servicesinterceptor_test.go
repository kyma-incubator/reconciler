--- conflicted
+++ resolved
@@ -58,11 +58,6 @@
 		//inject clusterIP
 		resources := kubernetes.NewResourceList([]*unstructured.Unstructured{service})
 		err = svcIntcptr.Intercept(resources, servicesInterceptorNS)
-<<<<<<< HEAD
-		require.NoError(t, err)
-		serviceObject, err = toService(service)
-=======
->>>>>>> 4111cbda
 		require.NoError(t, err)
 
 		serviceObject = toService(t, service)
