--- conflicted
+++ resolved
@@ -115,14 +115,8 @@
 		return err
 	}
 
-<<<<<<< HEAD
-	if resp.StatusCode >= http.StatusOK && resp.StatusCode <= 299 {
-		pb.workerPool.logger.Infof("Component reconciler '%s' updated occupancy successfully", reconcilerName)
-		return nil
-=======
 	if resp.StatusCode < http.StatusOK || resp.StatusCode > 299 {
 		return fmt.Errorf("mothership failed to update occupancy for '%s' component with status code: '%d'", reconcilerName, resp.StatusCode)
->>>>>>> 64706e72
 	}
 
 	pb.workerPool.logger.Infof("Component reconciler '%s' updated occupancy successfully", reconcilerName)
