package service

import (
	"context"
	"fmt"

	"github.com/kyma-incubator/reconciler/pkg/reconciler"
	"github.com/kyma-incubator/reconciler/pkg/reconciler/chart"
	"github.com/kyma-incubator/reconciler/pkg/reconciler/kubernetes"
	"github.com/pkg/errors"
	"go.uber.org/zap"
)

type Install struct {
	logger *zap.SugaredLogger
}

func NewInstall(logger *zap.SugaredLogger) *Install {
<<<<<<< HEAD
	return &Install{
		logger: logger,
	}
=======
	return &Install{logger: logger}
}

//go:generate mockery --name=Operation --output=mocks --outpkg=mock --case=underscore
type Operation interface {
	Invoke(ctx context.Context, chartProvider chart.Provider, model *reconciler.Reconciliation, kubeClient kubernetes.Client) error
>>>>>>> d3077133
}

func (r *Install) Invoke(ctx context.Context, chartProvider chart.Provider, model *reconciler.Reconciliation, kubeClient kubernetes.Client) error {
	var err error
	var manifest string
	if model.Component == "CRDs" {
		manifest, err = r.renderCRDs(chartProvider, model)
	} else {
		manifest, err = r.renderManifest(chartProvider, model)
	}
	if err != nil {
		return err
	}

	resources, err := kubeClient.Deploy(ctx, manifest, model.Namespace, &LabelsInterceptor{Version: model.Version}, &AnnotationsInterceptor{})

	if err == nil {
		r.logger.Debugf("Deployment of manifest finished successfully: %d resources deployed", len(resources))
	} else {
		r.logger.Warnf("Failed to deploy manifests on target cluster: %s", err)
	}

	return err
}

func (r *Install) renderManifest(chartProvider chart.Provider, model *reconciler.Reconciliation) (string, error) {
	component := chart.NewComponentBuilder(model.Version, model.Component).
		WithProfile(model.Profile).
		WithNamespace(model.Namespace).
		WithConfiguration(model.Configuration).
		WithURL(model.URL).
		Build()

	//get manifest of component
	chartManifest, err := chartProvider.RenderManifest(component)
	if err != nil {
		msg := fmt.Sprintf("Failed to get manifest for component '%s' in Kyma version '%s'",
			model.Component, model.Version)
		r.logger.Errorf("%s: %s", msg, err)
		return "", errors.Wrap(err, msg)
	}

	return chartManifest.Manifest, nil
}

func (r *Install) renderCRDs(chartProvider chart.Provider, model *reconciler.Reconciliation) (string, error) {
	crdManifests, err := chartProvider.RenderCRD(model.Version)
	if err != nil {
		msg := fmt.Sprintf("Failed to get CRD manifests for Kyma version '%s'", model.Version)
		r.logger.Errorf("%s: %s", msg, err)
		return "", errors.Wrap(err, msg)
	}
	return chart.MergeManifests(crdManifests...), nil
}<|MERGE_RESOLUTION|>--- conflicted
+++ resolved
@@ -16,18 +16,12 @@
 }
 
 func NewInstall(logger *zap.SugaredLogger) *Install {
-<<<<<<< HEAD
-	return &Install{
-		logger: logger,
-	}
-=======
 	return &Install{logger: logger}
 }
 
 //go:generate mockery --name=Operation --output=mocks --outpkg=mock --case=underscore
 type Operation interface {
 	Invoke(ctx context.Context, chartProvider chart.Provider, model *reconciler.Reconciliation, kubeClient kubernetes.Client) error
->>>>>>> d3077133
 }
 
 func (r *Install) Invoke(ctx context.Context, chartProvider chart.Provider, model *reconciler.Reconciliation, kubeClient kubernetes.Client) error {
