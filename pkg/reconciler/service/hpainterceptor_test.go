package service

import (
	"context"
	"io/ioutil"
	"k8s.io/api/apps/v1"
	"k8s.io/apimachinery/pkg/apis/meta/v1/unstructured"
	"k8s.io/apimachinery/pkg/runtime"
	"path/filepath"
	"testing"
	"time"

	"github.com/kyma-incubator/reconciler/pkg/logger"
	"github.com/kyma-incubator/reconciler/pkg/reconciler/kubernetes"
	"github.com/kyma-incubator/reconciler/pkg/test"
	"github.com/stretchr/testify/require"
)

const (
	hpaInterceptorNS = "unittest-hpainterceptor"
)

func TestHPAInterceptor(t *testing.T) {
	test.IntegrationTest(t)

	manifest, err := ioutil.ReadFile(filepath.Join("test", "hpainterceptor.yaml"))
	require.NoError(t, err)

	kubeClient, err := kubernetes.NewKubernetesClient(test.ReadKubeconfig(t), logger.NewLogger(true), &kubernetes.Config{})
	require.NoError(t, err)

	//cleanup
	cleanupFct := func() {
		_, err := kubeClient.Delete(context.Background(), string(manifest), hpaInterceptorNS)
		require.NoError(t, err)
	}
<<<<<<< HEAD
	cleanupFct()       //delete resources before test runs
	defer cleanupFct() //delete resources after test was finished

	hpa := &HPAInterceptor{
		kubeClient: kubeClient,
		logger:     logger.NewLogger(true),
	}

	//deploy test scenario
	_, err = kubeClient.Deploy(context.Background(), string(manifest), hpaInterceptorNS, hpa)
	require.NoError(t, err)
	time.Sleep(2 * time.Second) //give HPA time to react

	//get latest replica from K8s deployment
	deploymentK8s, err := kubeClient.GetDeployment(context.Background(), "deployment", hpaInterceptorNS)
	require.NoError(t, err)
	require.NotEmpty(t, deploymentK8s)
	require.LessOrEqual(t, *deploymentK8s.Spec.Replicas, int32(5)) //5 is max-replica in HPA

	//let interceptor adjust manifest
	unstruct := toUnstruct(t, deploymentK8s)
	resList := kubernetes.NewResourceList([]*unstructured.Unstructured{unstruct})

	err = hpa.Intercept(resList, hpaInterceptorNS)
	require.NoError(t, err)

	deploymentIntrcpt := fromUnstruct(t, resList.Get("Deployment", "deployment", hpaInterceptorNS))
	require.Equal(t, *deploymentK8s.Spec.Replicas, *deploymentIntrcpt.Spec.Replicas)
}

func toUnstruct(t *testing.T, deployment *v1.Deployment) *unstructured.Unstructured {
	unstructData, err := runtime.DefaultUnstructuredConverter.ToUnstructured(deployment)
	require.NoError(t, err)
	unstructData["kind"] = "Deployment"
	unstruct := &unstructured.Unstructured{Object: unstructData}
	return unstruct
}

func fromUnstruct(t *testing.T, u *unstructured.Unstructured) *v1.Deployment {
	require.NotEmpty(t, u)
	deploy := &v1.Deployment{}
	err := runtime.DefaultUnstructuredConverter.FromUnstructured(u.Object, deploy)
	require.NoError(t, err)
	return deploy
=======
	cleanupFct()       //delete hpa before test runs
	defer cleanupFct() //delete hpa after test was finished

	_, err = kubeClient.Deploy(context.Background(), string(manifest), hpaInterceptorNS, &HPAInterceptor{
		kubeClient: kubeClient,
		logger:     logger.NewLogger(true),
	})
	require.NoError(t, err)

	_, err = kubeClient.Deploy(context.Background(), string(manifest), hpaInterceptorNS, &HPAInterceptor{
		kubeClient: kubeClient,
		logger:     logger.NewLogger(true),
	})
	require.NoError(t, err)
>>>>>>> ebde650b
}<|MERGE_RESOLUTION|>--- conflicted
+++ resolved
@@ -34,7 +34,7 @@
 		_, err := kubeClient.Delete(context.Background(), string(manifest), hpaInterceptorNS)
 		require.NoError(t, err)
 	}
-<<<<<<< HEAD
+
 	cleanupFct()       //delete resources before test runs
 	defer cleanupFct() //delete resources after test was finished
 
@@ -79,20 +79,4 @@
 	err := runtime.DefaultUnstructuredConverter.FromUnstructured(u.Object, deploy)
 	require.NoError(t, err)
 	return deploy
-=======
-	cleanupFct()       //delete hpa before test runs
-	defer cleanupFct() //delete hpa after test was finished
-
-	_, err = kubeClient.Deploy(context.Background(), string(manifest), hpaInterceptorNS, &HPAInterceptor{
-		kubeClient: kubeClient,
-		logger:     logger.NewLogger(true),
-	})
-	require.NoError(t, err)
-
-	_, err = kubeClient.Deploy(context.Background(), string(manifest), hpaInterceptorNS, &HPAInterceptor{
-		kubeClient: kubeClient,
-		logger:     logger.NewLogger(true),
-	})
-	require.NoError(t, err)
->>>>>>> ebde650b
 }