--- conflicted
+++ resolved
@@ -3,13 +3,6 @@
 import (
 	"context"
 	"fmt"
-<<<<<<< HEAD
-	"io/ioutil"
-	k8s "k8s.io/client-go/kubernetes"
-	"net/http"
-	"strings"
-=======
->>>>>>> d324f601
 	"sync"
 	"time"
 
@@ -35,25 +28,6 @@
 	m         sync.Mutex
 )
 
-<<<<<<< HEAD
-type ActionContext struct {
-	KubeClient         kubernetes.Client
-	WorkspaceFactory   *workspace.Factory
-	Context            context.Context
-	Logger             *zap.SugaredLogger
-	ChartProvider      *chart.Provider
-	Kubeconfig         string
-	InClusterClientSet k8s.Interface
-	ConfigsMap         map[string]interface{}
-	ClientSet          k8s.Interface
-}
-
-type Action interface {
-	Run(version, profile string, configuration []reconciler.Configuration, helper *ActionContext) error
-}
-
-=======
->>>>>>> d324f601
 type ComponentReconciler struct {
 	workspace             string
 	dependencies          []string
