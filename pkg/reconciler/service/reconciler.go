package service

import (
	"context"
	"fmt"
	"sync"
	"time"

	"github.com/kyma-incubator/reconciler/pkg/logger"
	"github.com/kyma-incubator/reconciler/pkg/reconciler"
	"github.com/kyma-incubator/reconciler/pkg/reconciler/callback"
	"github.com/kyma-incubator/reconciler/pkg/reconciler/chart"
	"go.uber.org/zap"
)

const (
	defaultInterval   = 30 * time.Second
	defaultRetryDelay = 30 * time.Second
	defaultTimeout    = 10 * time.Minute
	defaultWorkers    = 100
	defaultWorkspace  = "."
)

var (
	wsFactory chart.Factory //singleton
	m         sync.Mutex
)

type ComponentReconciler struct {
	workspace             string
	heartbeatSenderConfig heartbeatSenderConfig
	progressTrackerConfig progressTrackerConfig
	//reconcile actions:
	preReconcileAction  Action
	reconcileAction     Action
	postReconcileAction Action
	//delete actions:
	preDeleteAction  Action
	deleteAction     Action
	postDeleteAction Action
	//retry:
	retryDelay time.Duration
	//worker pool:
	timeout time.Duration
	workers int
	logger  *zap.SugaredLogger
	debug   bool
	mu      sync.Mutex
}

type heartbeatSenderConfig struct {
	interval time.Duration
	timeout  time.Duration
}

type progressTrackerConfig struct {
	interval time.Duration
	timeout  time.Duration
}

func NewComponentReconciler(reconcilerName string) (*ComponentReconciler, error) {
	recon := &ComponentReconciler{
		workspace: defaultWorkspace,
		logger:    logger.NewLogger(false),
	}

	RegisterReconciler(reconcilerName, recon) //add reconciler to registry

	return recon, nil
}

func UseGlobalWorkspaceFactory(workspaceFactory chart.Factory) error {
	m.Lock()
	defer m.Unlock()

	if wsFactory != nil {
		return fmt.Errorf("workspace factory already defined: %s", wsFactory)
	}
	wsFactory = workspaceFactory
	return nil
}

//Deprecated: do not switch global workspace at any time!
func RefreshGlobalWorkspaceFactory(workspaceFactory chart.Factory) error {
	m.Lock()
	defer m.Unlock()

	wsFactory = workspaceFactory
	return nil
}

func (r *ComponentReconciler) newChartProvider(repo *reconciler.Repository) (*chart.DefaultProvider, error) {
	wsFact, err := r.workspaceFactory(repo)
	if err != nil {
		return nil, err
	}
	return chart.NewDefaultProvider(*wsFact, r.logger)
}

func (r *ComponentReconciler) workspaceFactory(repo *reconciler.Repository) (*chart.Factory, error) {
	m.Lock()
	defer m.Unlock()

	var err error
	if wsFactory == nil {
		r.logger.Debugf("Creating new workspace factory using storage directory '%s'", r.workspace)
		wsFactory, err = chart.NewFactory(repo, r.workspace, r.logger)
	}

	return &wsFactory, err
}

func (r *ComponentReconciler) validate() error {
	r.mu.Lock()
	defer r.mu.Unlock()

	if r.heartbeatSenderConfig.interval < 0 {
		return fmt.Errorf("heartbeat interval cannot be < 0 (got %.1f secs)",
			r.heartbeatSenderConfig.interval.Seconds())
	}
	if r.heartbeatSenderConfig.interval == 0 {
		r.heartbeatSenderConfig.interval = defaultInterval
	}
	if r.heartbeatSenderConfig.timeout < 0 {
		return fmt.Errorf("heartbeat sender timeouts cannot be < 0 (got %d)",
			r.heartbeatSenderConfig.timeout)
	}
	if r.heartbeatSenderConfig.timeout == 0 {
		r.heartbeatSenderConfig.timeout = defaultTimeout
	}
	if r.progressTrackerConfig.interval < 0 {
		return fmt.Errorf("progress tracker interval cannot be < 0 (got %.1f secs)",
			r.progressTrackerConfig.interval.Seconds())
	}
	if r.progressTrackerConfig.interval == 0 {
		r.progressTrackerConfig.interval = defaultInterval
	}
	if r.progressTrackerConfig.timeout < 0 {
		return fmt.Errorf("progress tracker timeout cannot be < 0 (got %.1f secs)",
			r.progressTrackerConfig.timeout.Seconds())
	}
	if r.progressTrackerConfig.timeout == 0 {
		r.progressTrackerConfig.timeout = defaultTimeout
	}
	if r.retryDelay < 0 {
		return fmt.Errorf("retry-delay cannot be < 0 (got %.1f secs", r.retryDelay.Seconds())
	}
	if r.retryDelay == 0 {
		r.retryDelay = defaultRetryDelay
	}
	if r.workers < 0 {
		return fmt.Errorf("workers count cannot be < 0 (got %d)", r.workers)
	}
	if r.workers == 0 {
		r.workers = defaultWorkers
	}
	if r.timeout < 0 {
		return fmt.Errorf("timeout cannot be < 0 (got %.1f secs)", r.timeout.Seconds())
	}
	if r.timeout == 0 {
		r.timeout = defaultTimeout
	}
	return nil
}

func (r *ComponentReconciler) Debug() *ComponentReconciler {
	r.logger = logger.NewLogger(true)
	r.debug = true
	return r
}

func (r *ComponentReconciler) WithWorkspace(workspace string) *ComponentReconciler {
	r.workspace = workspace
	return r
}

<<<<<<< HEAD
//Deprecated: support for dependencies will be dropped with https://github.com/kyma-incubator/reconciler/issues/278
//Please implement a component reconciler in way that it can verify its dependencies internally or
//ensure that it will work after the reconciler was retried and the dependency became available.
func (r *ComponentReconciler) WithDependencies(components ...string) *ComponentReconciler {
	r.dependencies = components
	return r
}

func (r *ComponentReconciler) WithRetryDelay(retryDelay time.Duration) *ComponentReconciler {
=======
func (r *ComponentReconciler) WithRetry(maxRetries int, retryDelay time.Duration) *ComponentReconciler {
	r.maxRetries = maxRetries
>>>>>>> 2941de52
	r.retryDelay = retryDelay
	return r
}

func (r *ComponentReconciler) WithWorkers(workers int, timeout time.Duration) *ComponentReconciler {
	r.workers = workers
	r.timeout = timeout
	return r
}

func (r *ComponentReconciler) WithPreReconcileAction(preReconcileAction Action) *ComponentReconciler {
	r.preReconcileAction = preReconcileAction
	return r
}

func (r *ComponentReconciler) WithReconcileAction(reconcileAction Action) *ComponentReconciler {
	r.reconcileAction = reconcileAction
	return r
}

func (r *ComponentReconciler) WithPostReconcileAction(postReconcileAction Action) *ComponentReconciler {
	r.postReconcileAction = postReconcileAction
	return r
}

func (r *ComponentReconciler) WithPreDeleteAction(preDeleteAction Action) *ComponentReconciler {
	r.preDeleteAction = preDeleteAction
	return r
}

func (r *ComponentReconciler) WithDeleteAction(deleteAction Action) *ComponentReconciler {
	r.deleteAction = deleteAction
	return r
}

func (r *ComponentReconciler) WithPostDeleteAction(postDeleteAction Action) *ComponentReconciler {
	r.postDeleteAction = postDeleteAction
	return r
}

func (r *ComponentReconciler) WithHeartbeatSenderConfig(interval, timeout time.Duration) *ComponentReconciler {
	r.heartbeatSenderConfig.interval = interval
	r.heartbeatSenderConfig.timeout = timeout
	return r
}

func (r *ComponentReconciler) WithProgressTrackerConfig(interval, timeout time.Duration) *ComponentReconciler {
	r.progressTrackerConfig.interval = interval
	r.progressTrackerConfig.timeout = timeout
	return r
}

func (r *ComponentReconciler) StartLocal(ctx context.Context, model *reconciler.Task, logger *zap.SugaredLogger) error {
	//ensure model is valid
	if err := model.Validate(); err != nil {
		return err
	}
	//ensure reconciler is properly configured
	if err := r.validate(); err != nil {
		return err
	}

	localCbh, err := callback.NewLocalCallbackHandler(model.CallbackFunc, logger)
	if err != nil {
		return err
	}

	runnerFunc := r.newRunnerFunc(ctx, model, localCbh, logger)
	return runnerFunc()
}

func (r *ComponentReconciler) StartRemote(ctx context.Context) (*WorkerPool, error) {
	if err := r.validate(); err != nil {
		return nil, err
	}
	return newWorkerPoolBuilder(r.newRunnerFunc).
		WithPoolSize(r.workers).
		WithDebug(r.debug).
		Build(ctx)
}

func (r *ComponentReconciler) newRunnerFunc(ctx context.Context, model *reconciler.Task, callback callback.Handler, logger *zap.SugaredLogger) func() error {
	r.logger.Debugf("Creating new runner closure with execution timeout of %.1f secs", r.timeout.Seconds())
	return func() error {
		timeoutCtx, cancel := context.WithTimeout(ctx, r.timeout)
		defer cancel()
		return (&runner{r, NewInstall(logger), logger}).Run(timeoutCtx, model, callback)
	}
}<|MERGE_RESOLUTION|>--- conflicted
+++ resolved
@@ -174,20 +174,7 @@
 	return r
 }
 
-<<<<<<< HEAD
-//Deprecated: support for dependencies will be dropped with https://github.com/kyma-incubator/reconciler/issues/278
-//Please implement a component reconciler in way that it can verify its dependencies internally or
-//ensure that it will work after the reconciler was retried and the dependency became available.
-func (r *ComponentReconciler) WithDependencies(components ...string) *ComponentReconciler {
-	r.dependencies = components
-	return r
-}
-
 func (r *ComponentReconciler) WithRetryDelay(retryDelay time.Duration) *ComponentReconciler {
-=======
-func (r *ComponentReconciler) WithRetry(maxRetries int, retryDelay time.Duration) *ComponentReconciler {
-	r.maxRetries = maxRetries
->>>>>>> 2941de52
 	r.retryDelay = retryDelay
 	return r
 }
