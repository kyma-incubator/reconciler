package service

import (
	"context"
	"github.com/kyma-incubator/reconciler/pkg/reconciler"

	"github.com/kyma-incubator/reconciler/pkg/reconciler/chart"
	"github.com/kyma-incubator/reconciler/pkg/reconciler/kubernetes"
	"github.com/kyma-incubator/reconciler/pkg/reconciler/workspace"
	"go.uber.org/zap"
)

type ActionContext struct {
	KubeClient       kubernetes.Client
	WorkspaceFactory workspace.Factory
	Context          context.Context
	Logger           *zap.SugaredLogger
<<<<<<< HEAD
	ChartProvider    chart.Provider
=======
>>>>>>> 75501377
	Model            *reconciler.Reconciliation
	ChartProvider    chart.Provider
}

type Action interface {
	Run(helper *ActionContext) error
}<|MERGE_RESOLUTION|>--- conflicted
+++ resolved
@@ -15,10 +15,6 @@
 	WorkspaceFactory workspace.Factory
 	Context          context.Context
 	Logger           *zap.SugaredLogger
-<<<<<<< HEAD
-	ChartProvider    chart.Provider
-=======
->>>>>>> 75501377
 	Model            *reconciler.Reconciliation
 	ChartProvider    chart.Provider
 }
