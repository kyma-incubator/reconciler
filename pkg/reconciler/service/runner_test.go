--- conflicted
+++ resolved
@@ -88,11 +88,7 @@
 		}
 
 		runner := newRunner(t, preAct, reconcileAct, postAct, 10*time.Second, 1*time.Minute)
-<<<<<<< HEAD
-		model := newModel(t, clusterUsersComponent, kymaVersion, "")
-=======
-		model := newModel(t, clusterUsersComponent, kymaVersion)
->>>>>>> acb5c62c
+		model := newModel(t, clusterUsersComponent, kymaVersion)
 		cbh := newCallbackHandler(t)
 
 		//successful run
@@ -141,11 +137,7 @@
 		}
 
 		runner := newRunner(t, nil, reconcileAct, nil, 10*time.Second, 8*time.Minute) //long timeout required for slow Github clones
-<<<<<<< HEAD
-		model := newModel(t, clusterUsersComponent, kymaVersion, "")
-=======
-		model := newModel(t, clusterUsersComponent, kymaVersion)
->>>>>>> acb5c62c
+		model := newModel(t, clusterUsersComponent, kymaVersion)
 		cbh := newCallbackHandler(t)
 
 		//successful run
@@ -191,11 +183,7 @@
 		}
 
 		runner := newRunner(t, nil, reconcileAct, nil, 10*time.Second, 1*time.Minute)
-<<<<<<< HEAD
-		model := newModel(t, clusterUsersComponent, kymaVersion, "")
-=======
-		model := newModel(t, clusterUsersComponent, kymaVersion)
->>>>>>> acb5c62c
+		model := newModel(t, clusterUsersComponent, kymaVersion)
 		cbh := newCallbackHandler(t)
 
 		//failing run
@@ -222,11 +210,7 @@
 		}
 
 		runner := newRunner(t, nil, reconcileAct, postAct, 10*time.Second, 1*time.Minute)
-<<<<<<< HEAD
-		model := newModel(t, clusterUsersComponent, kymaVersion, "")
-=======
-		model := newModel(t, clusterUsersComponent, kymaVersion)
->>>>>>> acb5c62c
+		model := newModel(t, clusterUsersComponent, kymaVersion)
 		cbh := newCallbackHandler(t)
 
 		//failing run
