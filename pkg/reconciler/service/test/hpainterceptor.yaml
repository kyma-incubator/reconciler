<<<<<<< HEAD
---
=======
>>>>>>> ebde650b
apiVersion: autoscaling/v2beta2
kind: HorizontalPodAutoscaler
metadata:
  name: hpa
spec:
  scaleTargetRef:
    apiVersion: apps/v1
    kind: Deployment
    name: deployment
  minReplicas: 1
  maxReplicas: 5
  metrics:
    - type: Resource
      resource:
        name: cpu
        target:
          type: Utilization
          averageUtilization: 50
---
apiVersion: apps/v1
kind: Deployment
metadata:
<<<<<<< HEAD
  name: deployment
=======
  name: unittest-deployment
  labels:
    app: unittest-deployment
>>>>>>> ebde650b
spec:
  replicas: 11
  selector:
    matchLabels:
      app: deployment
  template:
    metadata:
      labels:
<<<<<<< HEAD
        app: deployment
    spec:
      containers:
        - name: deployment
          image: alpine
          args:
            - /bin/sh
            - -c
            - sleep 30
=======
        app: unittest-deployment
    spec:
      containers:
      - name: unittest-deployment
        image: alpine
        args:
          - /bin/sh
          - -c
          - sleep 30
---
apiVersion: autoscaling/v2beta2
kind: HorizontalPodAutoscaler
metadata:
  name: hpa2
spec:
  scaleTargetRef:
    apiVersion: apps/v1
    kind: StatefulSet
    name: unittest-ss
  minReplicas: 1
  maxReplicas: 10
  metrics:
  - type: Resource
    resource:
      name: cpu
      target:
        type: Utilization
        averageUtilization: 50
---
apiVersion: apps/v1
kind: StatefulSet
metadata:
  name: unittest-ss
  labels:
    app: unittest-ss
spec:
  replicas: 11
  selector:
    matchLabels:
      app: unittest-ss
  template:
    metadata:
      labels:
        app: unittest-ss
    spec:
      containers:
      - name: unittest-ss
        image: alpine
        args:
          - /bin/sh
          - -c
          - sleep 30
>>>>>>> ebde650b
<|MERGE_RESOLUTION|>--- conflicted
+++ resolved
@@ -1,7 +1,4 @@
-<<<<<<< HEAD
 ---
-=======
->>>>>>> ebde650b
 apiVersion: autoscaling/v2beta2
 kind: HorizontalPodAutoscaler
 metadata:
@@ -24,13 +21,7 @@
 apiVersion: apps/v1
 kind: Deployment
 metadata:
-<<<<<<< HEAD
   name: deployment
-=======
-  name: unittest-deployment
-  labels:
-    app: unittest-deployment
->>>>>>> ebde650b
 spec:
   replicas: 11
   selector:
@@ -39,7 +30,6 @@
   template:
     metadata:
       labels:
-<<<<<<< HEAD
         app: deployment
     spec:
       containers:
@@ -49,16 +39,6 @@
             - /bin/sh
             - -c
             - sleep 30
-=======
-        app: unittest-deployment
-    spec:
-      containers:
-      - name: unittest-deployment
-        image: alpine
-        args:
-          - /bin/sh
-          - -c
-          - sleep 30
 ---
 apiVersion: autoscaling/v2beta2
 kind: HorizontalPodAutoscaler
@@ -68,7 +48,7 @@
   scaleTargetRef:
     apiVersion: apps/v1
     kind: StatefulSet
-    name: unittest-ss
+    name: sfs
   minReplicas: 1
   maxReplicas: 10
   metrics:
@@ -82,24 +62,21 @@
 apiVersion: apps/v1
 kind: StatefulSet
 metadata:
-  name: unittest-ss
-  labels:
-    app: unittest-ss
+  name: sfs
 spec:
   replicas: 11
   selector:
     matchLabels:
-      app: unittest-ss
+      app: sfs
   template:
     metadata:
       labels:
-        app: unittest-ss
+        app: sfs
     spec:
       containers:
-      - name: unittest-ss
-        image: alpine
-        args:
-          - /bin/sh
-          - -c
-          - sleep 30
->>>>>>> ebde650b
+        - name: deployment
+          image: alpine
+          args:
+            - /bin/sh
+            - -c
+            - sleep 30