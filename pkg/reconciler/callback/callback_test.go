--- conflicted
+++ resolved
@@ -19,13 +19,7 @@
 		rcb, err := NewRemoteCallbackHandler("https://httpbin.org/status/200", logger)
 		require.NoError(t, err)
 		require.NoError(t, rcb.Callback(&reconciler.CallbackMessage{
-<<<<<<< HEAD
-			Status: reconciler.Running,
-			Error:  "",
-=======
 			Status: reconciler.StatusRunning,
-			Error:  nil,
->>>>>>> 9b1afafd
 		}))
 	})
 
@@ -33,13 +27,7 @@
 		rcb, err := NewRemoteCallbackHandler("https://httpbin.org/status/400", logger)
 		require.NoError(t, err)
 		require.Error(t, rcb.Callback(&reconciler.CallbackMessage{
-<<<<<<< HEAD
-			Status: reconciler.Running,
-			Error:  "",
-=======
 			Status: reconciler.StatusRunning,
-			Error:  nil,
->>>>>>> 9b1afafd
 		}))
 	})
 }
@@ -55,13 +43,7 @@
 		}, logger)
 		require.NoError(t, err)
 		require.NoError(t, rcb.Callback(&reconciler.CallbackMessage{
-<<<<<<< HEAD
-			Status: reconciler.Running,
-			Error:  "",
-=======
 			Status: reconciler.StatusRunning,
-			Error:  nil,
->>>>>>> 9b1afafd
 		}))
 		require.True(t, localFuncCalled)
 	})
@@ -72,13 +54,7 @@
 		}, logger)
 		require.NoError(t, err)
 		require.Error(t, rcb.Callback(&reconciler.CallbackMessage{
-<<<<<<< HEAD
-			Status: reconciler.Running,
-			Error:  "",
-=======
 			Status: reconciler.StatusRunning,
-			Error:  nil,
->>>>>>> 9b1afafd
 		}))
 	})
 }