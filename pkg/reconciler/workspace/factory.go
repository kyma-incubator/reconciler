--- conflicted
+++ resolved
@@ -30,24 +30,19 @@
 }
 
 type Factory struct {
-<<<<<<< HEAD
-	StorageDir string
-	Repo       *reconciler.Repository
-	Logger     *zap.SugaredLogger
-	mutex      sync.Mutex
-=======
 	storageDir    string
-	repositoryURL string
 	logger        *zap.SugaredLogger
 	mutex         sync.Mutex
->>>>>>> 206726e2
+	Repository          *reconciler.Repository
 }
 
 func NewFactory(storageDir string, logger *zap.SugaredLogger) (*Factory, error) {
 	factory := &Factory{
-		storageDir:    storageDir,
-		logger:        logger,
-		repositoryURL: defaultRepositoryURL,
+		storageDir: storageDir,
+		logger:     logger,
+		Repo:       &reconciler.Repo {
+			defaultRepositoryURL,
+		},
 	}
 	return factory, factory.validate()
 }
@@ -60,18 +55,13 @@
 	if f.logger == nil {
 		return fmt.Errorf("no logger provided: please set field Logger")
 	}
-<<<<<<< HEAD
-	if f.StorageDir == "" {
-		f.StorageDir = f.defaultStorageDir()
+	if f.storageDir == "" {
+		f.storageDir = f.defaultStorageDir()
 	}
 	if f.Repo == nil || f.Repo.URL == "" {
 		f.Repo = &reconciler.Repository{
 			URL: defaultRepositoryURL,
 		}
-=======
-	if f.storageDir == "" {
-		f.storageDir = f.defaultStorageDir()
->>>>>>> 206726e2
 	}
 	return nil
 }
@@ -135,20 +125,12 @@
 	}
 
 	//clone sources
-<<<<<<< HEAD
-	f.Logger.Infof("Start cloning repository '%s' with revision '%s' into workspace '%s'",
+	f.logger.Infof("Cloning repository '%s' with revision '%s' into workspace '%s'",
 		f.Repo.URL, version, dstDir)
 	cloner := git.NewCloner(&git.Client{}, f.Repo, true)
 	if err := cloner.CloneAndCheckout(dstDir, version); err != nil {
-		f.Logger.Warnf("Deleting workspace '%s' because GIT clone of repository-URL '%s' with revision '%s' failed",
+		f.logger.Warnf("Deleting workspace '%s' because GIT clone of repository-URL '%s' with revision '%s' failed",
 			dstDir, f.Repo.URL, version)
-=======
-	f.logger.Infof("Cloning repository '%s' with revision '%s' into workspace directory '%s'",
-		f.repositoryURL, version, dstDir)
-	if err := git.CloneRepo(f.repositoryURL, dstDir, version); err != nil {
-		f.logger.Warnf("Deleting workspace '%s' because GIT clone of repository-URL '%s' with revision '%s' failed",
-			dstDir, f.repositoryURL, version)
->>>>>>> 206726e2
 		if removeErr := f.Delete(version); removeErr != nil {
 			err = errors.Wrap(err, removeErr.Error())
 		}
