--- conflicted
+++ resolved
@@ -23,10 +23,7 @@
 		}
 		require.NoError(t, wsf1.validate())
 		require.Equal(t, filepath.Join(wsf1.defaultStorageDir(), version), wsf1.workspaceDir(version))
-<<<<<<< HEAD
 		require.Equal(t, defaultRepositoryURL, wsf1.Repo.URL)
-=======
->>>>>>> 206726e2
 
 		wsf2 := Factory{
 			logger:     logger,
@@ -34,10 +31,7 @@
 		}
 		require.NoError(t, wsf2.validate())
 		require.Equal(t, filepath.Join("/tmp", version), wsf2.workspaceDir(version))
-<<<<<<< HEAD
 		require.Equal(t, defaultRepositoryURL, wsf1.Repo.URL)
-=======
->>>>>>> 206726e2
 	})
 
 	t.Run("Clone and delete workspace", func(t *testing.T) {
