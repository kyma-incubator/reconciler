package reconciler

import (
	"context"
	"fmt"
	"github.com/pkg/errors"
	v1 "k8s.io/apimachinery/pkg/apis/meta/v1"
	core "k8s.io/client-go/kubernetes/typed/core/v1"
	"net/url"
	"strings"
)

type Configuration struct {
	Key   string      `json:"key"`
	Value interface{} `json:"value"`
}

type Status string

const (
	NotStarted Status = "notstarted"
	Error      Status = "error"
	Running    Status = "running"
	Success    Status = "success"
)

//Reconciliation is the model for reconciliation calls
type Reconciliation struct {
	ComponentsReady []string        `json:"componentsReady"`
	Component       string          `json:"component"`
	Namespace       string          `json:"namespace"`
	Version         string          `json:"version"`
	Profile         string          `json:"profile"`
	Configuration   []Configuration `json:"configuration"`
	Kubeconfig      string          `json:"kubeconfig"`
	CallbackURL     string          `json:"callbackURL"` //CallbackURL is mandatory when component-reconciler runs in separate process
	InstallCRD      bool            `json:"installCRD"`
	CorrelationID   string          `json:"correlationID"`
	Repository      Repository      `json:"repository"`

	//These fields are not part of HTTP request coming from reconciler-controller:
	CallbackFunc func(msg *CallbackMessage) error `json:"-"` //CallbackFunc is mandatory when component-reconciler runs embedded in another process
}

func (r *Reconciliation) ConfigsToMap() map[string]string {
	configs := make(map[string]string)
	for i := 0; i < len(r.Configuration); i++ {
		configs[r.Configuration[i].Key] = r.Configuration[i].Value
	}
	return configs
}

func (r *Reconciliation) String() string {
	return fmt.Sprintf("Reconciliation [Component:%s,Version:%s,Namespace:%s,Profile:%s]",
		r.Component, r.Version, r.Namespace, r.Profile)
}

func (r *Reconciliation) Validate() error {
	//check mandatory fields are defined
	var errFields []string
	r.Component = strings.TrimSpace(r.Component)
	if r.Component == "" {
		errFields = append(errFields, "Component")
	}
	r.Namespace = strings.TrimSpace(r.Namespace)
	if r.Namespace == "" {
		errFields = append(errFields, "Namespace")
	}
	r.Version = strings.TrimSpace(r.Version)
	if r.Version == "" {
		errFields = append(errFields, "Version")
	}
	r.Kubeconfig = strings.TrimSpace(r.Kubeconfig)
	if r.Kubeconfig == "" {
		errFields = append(errFields, "Kubeconfig")
	}
	r.CallbackURL = strings.TrimSpace(r.CallbackURL)
	if r.CallbackFunc == nil && r.CallbackURL == "" {
		errFields = append(errFields, "CallbackFunc or CallbackURL")
	}
	r.CorrelationID = strings.TrimSpace(r.CorrelationID)
	if r.CorrelationID == "" {
		errFields = append(errFields, "CorrelationID")
	}
	//return aggregated error msg
	var err error
	if len(errFields) > 0 {
		err = fmt.Errorf("mandatory fields are undefined: %s", strings.Join(errFields, ","))
	}
	return err
}

type CallbackMessage struct {
	Status Status `json:"status"`
	Error  error  `json:"error"`
}

<<<<<<< HEAD
//ComponentReconciler is the model used to describe the component reconciler configuration
type ComponentReconciler struct {
	URL string `json:"url"`
}

type ComponentReconcilersConfig map[string]*ComponentReconciler

type MothershipReconcilerConfig struct {
	Host          string
	Port          int
	CrdComponents []string
	PreComponents []string
}

type Repository struct {
	URL   string `json:"url"`
	Token string `json:"-"`
}

func (r *Repository) ReadToken(clientSet core.CoreV1Interface, namespace string) error {
	secretKey, err := mapSecretKey(r.URL)
	if err != nil {
		return err
	}

	secret, err := clientSet.
		Secrets(namespace).
		Get(context.Background(), secretKey, v1.GetOptions{})

	if err != nil {
		return err
	}

	r.Token = strings.Trim(string(secret.Data["token"]), "\n")

	return nil
}

func mapSecretKey(URL string) (string, error) {
	parsed, err := url.Parse(URL)

	URL = strings.ReplaceAll(URL, "www.", "")

	if !strings.HasPrefix(URL, "http") {
		return "", errors.Errorf("Invalid URL configuration")
	}

	if err != nil {
		return "", err
	}

	if parsed.Scheme == "" {
		return parsed.Path, nil
	}

	output := strings.ReplaceAll(parsed.Host, ":"+parsed.Port(), "")
	output = strings.ReplaceAll(output, "www.", "")

	return output, nil
}

func (r *Repository) String() string {
	return r.URL
=======
func (cb *CallbackMessage) String() string {
	return fmt.Sprintf("CallbackMessage [status=%s,error=%s]", cb.Status, cb.Error)
>>>>>>> d26c74ab
}<|MERGE_RESOLUTION|>--- conflicted
+++ resolved
@@ -95,19 +95,8 @@
 	Error  error  `json:"error"`
 }
 
-<<<<<<< HEAD
-//ComponentReconciler is the model used to describe the component reconciler configuration
-type ComponentReconciler struct {
-	URL string `json:"url"`
-}
-
-type ComponentReconcilersConfig map[string]*ComponentReconciler
-
-type MothershipReconcilerConfig struct {
-	Host          string
-	Port          int
-	CrdComponents []string
-	PreComponents []string
+func (cb *CallbackMessage) String() string {
+	return fmt.Sprintf("CallbackMessage [status=%s,error=%s]", cb.Status, cb.Error)
 }
 
 type Repository struct {
@@ -159,8 +148,4 @@
 
 func (r *Repository) String() string {
 	return r.URL
-=======
-func (cb *CallbackMessage) String() string {
-	return fmt.Sprintf("CallbackMessage [status=%s,error=%s]", cb.Status, cb.Error)
->>>>>>> d26c74ab
 }