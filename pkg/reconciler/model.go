--- conflicted
+++ resolved
@@ -114,8 +114,7 @@
 }
 
 func (cb *CallbackMessage) String() string {
-<<<<<<< HEAD
-	return fmt.Sprintf("CallbackMessage [status=%s,error=%s]", cb.Status, cb.Error)
+	return fmt.Sprintf("CallbackMessage [status=%s,error=%v]", cb.Status, cb.Error)
 }
 
 type Repository struct {
@@ -172,7 +171,4 @@
 
 func (r *Repository) String() string {
 	return r.URL
-=======
-	return fmt.Sprintf("CallbackMessage [status=%s,error=%v]", cb.Status, cb.Error)
->>>>>>> d324f601
 }