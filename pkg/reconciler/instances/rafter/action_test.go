--- conflicted
+++ resolved
@@ -185,11 +185,8 @@
 	// WorkspaceFactory into thinking that we don't need to
 	// clone the kyma repo. This is a temporary workaround
 	// since we can't currently mock WorkspaceFactory.
-<<<<<<< HEAD
-	fakeFactory, err := workspace.NewFactory(nil, "./test_files", log.NewOptionalLogger(true))
-=======
-	fakeFactory, err := workspace.NewFactory("./test_files", log.NewLogger(true))
->>>>>>> d324f601
+	fakeFactory, err := workspace.NewFactory(nil, "./test_files", log.NewLogger(true))
+
 	require.NoError(t, err)
 
 	return &service.ActionContext{
