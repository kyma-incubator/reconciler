--- conflicted
+++ resolved
@@ -666,11 +666,7 @@
 		proxyImageVersion := first(helpers.NewHelperVersionFrom("istio/proxyv2:1.2.3"))
 
 		// when
-<<<<<<< HEAD
-		err := wrapper.ResetProxy(ctx, kubeConfig, proxyImageVersion, log)
-=======
-		err := wrapper.ResetProxy(ctx, kubeConfig, proxyImageVersion, "", log, canUpdate)
->>>>>>> d7fa5133
+		err := wrapper.ResetProxy(ctx, kubeConfig, proxyImageVersion, log, canUpdate)
 
 		// then
 		require.Error(t, err)
@@ -692,11 +688,7 @@
 		proxyImageVersion := first(helpers.NewHelperVersionFrom("anything:1.2.3"))
 
 		// when
-<<<<<<< HEAD
-		err := wrapper.ResetProxy(ctx, kubeConfig, proxyImageVersion, log)
-=======
-		err := wrapper.ResetProxy(ctx, kubeConfig, proxyImageVersion, proxyImagePrefix, log, canUpdate)
->>>>>>> d7fa5133
+		err := wrapper.ResetProxy(ctx, kubeConfig, proxyImageVersion, log, canUpdate)
 
 		// then
 		require.Error(t, err)
@@ -718,11 +710,7 @@
 		proxyImageVersion := first(helpers.NewHelperVersionFrom("anything:1.2.3"))
 
 		// when
-<<<<<<< HEAD
-		err := wrapper.ResetProxy(ctx, kubeConfig, proxyImageVersion, log)
-=======
-		err := wrapper.ResetProxy(ctx, kubeConfig, proxyImageVersion, proxyImagePrefix, log, canUpdate)
->>>>>>> d7fa5133
+		err := wrapper.ResetProxy(ctx, kubeConfig, proxyImageVersion, log, canUpdate)
 
 		// then
 		require.NoError(t, err)
