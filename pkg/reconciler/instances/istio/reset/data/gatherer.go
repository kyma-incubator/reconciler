package data

import (
	"context"
	"encoding/json"

	"github.com/avast/retry-go"
	"github.com/kyma-incubator/reconciler/pkg/reconciler/instances/istio/helpers"
	v1 "k8s.io/api/core/v1"
	metav1 "k8s.io/apimachinery/pkg/apis/meta/v1"
	"k8s.io/client-go/kubernetes"
)

//go:generate mockery --name=Gatherer --outpkg=mocks --case=underscore
// Gatherer gathers data from the Kubernetes cluster.
type Gatherer interface {
	// GetAllPods from the cluster and return them as a v1.PodList.
	GetAllPods(kubeClient kubernetes.Interface, retryOpts []retry.Option) (podsList *v1.PodList, err error)

	// GetPodsWithDifferentImage than the passed expected image to filter them out from the pods list.
<<<<<<< HEAD
	GetPodsWithDifferentImage(inputPodsList v1.PodList, image ExpectedImage) (outputPodsList v1.PodList, err error)
=======
	GetPodsWithDifferentImage(inputPodsList v1.PodList, image ExpectedImage) (outputPodsList v1.PodList)

	// GetPodsWithoutSidecar return a list of pods which should have a sidecar injected but do not have it.
	GetPodsWithoutSidecar(kubeClient kubernetes.Interface, retryOpts []retry.Option) (podsList v1.PodList, err error)
>>>>>>> d7fa5133
}

// DefaultGatherer that gets pods from the Kubernetes cluster
type DefaultGatherer struct{}

// ExpectedImage to be verified by the proxy.
type ExpectedImage struct {
	Version helpers.HelperVersion
}

// NewDefaultGatherer creates a new instance of DefaultGatherer.
func NewDefaultGatherer() *DefaultGatherer {
	return &DefaultGatherer{}
}

func (i *DefaultGatherer) GetAllPods(kubeClient kubernetes.Interface, retryOpts []retry.Option) (podsList *v1.PodList, err error) {
	err = retry.Do(func() error {
		podsList, err = kubeClient.CoreV1().Pods("").List(context.Background(), metav1.ListOptions{})
		if err != nil {
			return err
		}

		return nil
	}, retryOpts...)

	if err != nil {
		return nil, err
	}

	return
}

func (i *DefaultGatherer) GetPodsWithDifferentImage(inputPodsList v1.PodList, image ExpectedImage) (outputPodsList v1.PodList, err error) {
	inputPodsList.DeepCopyInto(&outputPodsList)
	outputPodsList.Items = []v1.Pod{}

	for _, pod := range inputPodsList.Items {
		if _, containsIstioSidecarAnnotation := pod.Annotations["sidecar.istio.io/status"]; !containsIstioSidecarAnnotation || !isPodReady(pod) {
			continue
		}

		istioSidecarNames := getIstioSidecarNamesFromAnnotations(pod.Annotations)

		for _, container := range pod.Spec.Containers {
			if !isIstioSidecar(istioSidecarNames, container.Name) {
				continue
			}
			containerVersion, err := helpers.NewHelperVersionFrom(container.Image)
			if err != nil {
				return v1.PodList{}, err
			}

			sameLibrary := containerVersion.Library == image.Version.Library
			sameTag := containerVersion.Tag.Equal(image.Version.Tag)
			if !sameTag || !sameLibrary {
				outputPodsList.Items = append(outputPodsList.Items, *pod.DeepCopy())
			}
		}
	}

	return outputPodsList, nil
}

func (i *DefaultGatherer) GetPodsWithoutSidecar(kubeClient kubernetes.Interface, retryOpts []retry.Option) (podsList v1.PodList, err error) {
	allPodsWithNamespaceAnnotations, err := getAllPodsWithNamespaceAnnotations(kubeClient, retryOpts)
	if err != nil {
		return
	}

	// filter pods
	podsList = getPodsWithAnnotation(allPodsWithNamespaceAnnotations)
	podsList = getPodsWithoutSidecar(podsList)
	return
}

func getPodsWithAnnotation(inputPodsList v1.PodList) (outputPodsList v1.PodList) {
	inputPodsList.DeepCopyInto(&outputPodsList)
	outputPodsList.Items = []v1.Pod{}

	for _, pod := range inputPodsList.Items {
		if pod.Annotations["sidecar.istio.io/inject"] == "false" || pod.Annotations["reconciler/namespace-istio-injection"] == "disabled" {
			continue
		} else {
			outputPodsList.Items = append(outputPodsList.Items, *pod.DeepCopy())
		}
	}

	return
}

func getPodsWithoutSidecar(inputPodsList v1.PodList) (outputPodsList v1.PodList) {
	inputPodsList.DeepCopyInto(&outputPodsList)
	outputPodsList.Items = []v1.Pod{}

	for _, pod := range inputPodsList.Items {
		if !isPodReady(pod) {
			continue
		}
		//Automatic sidecar injection is ignored for pods on the host network
		if pod.Spec.HostNetwork {
			continue
		}

		if !hasIstioProxy(pod.Spec.Containers, "istio-proxy") {
			outputPodsList.Items = append(outputPodsList.Items, *pod.DeepCopy())
		}

	}

	return
}

func hasIstioProxy(containers []v1.Container, proxyName string) bool {
	proxyImage := ""
	for _, container := range containers {
		if container.Name == proxyName {
			proxyImage = container.Image
		}
	}
	return proxyImage != ""
}

func getAllPodsWithNamespaceAnnotations(kubeClient kubernetes.Interface, retryOpts []retry.Option) (podsList v1.PodList, err error) {
	var namespaces *v1.NamespaceList
	err = retry.Do(func() error {
		namespaces, err = kubeClient.CoreV1().Namespaces().List(context.Background(), metav1.ListOptions{})
		if err != nil {
			return err
		}
		return nil
	}, retryOpts...)
	if err != nil {
		return podsList, err
	}

	err = retry.Do(func() error {
		for _, namespace := range namespaces.Items {
			if namespace.ObjectMeta.Name == "kube-system" {
				continue
			}

			pods, err := kubeClient.CoreV1().Pods(namespace.Name).List(context.Background(), metav1.ListOptions{})
			if err != nil {
				return err
			}

			for _, pod := range pods.Items {
				if _, isNamespaceLabeled := namespace.Labels["istio-injection"]; isNamespaceLabeled {
					pod.Annotations["reconciler/namespace-istio-injection"] = namespace.Labels["istio-injection"]
				}
				podsList.Items = append(podsList.Items, pod)
			}
		}

		return nil
	}, retryOpts...)
	if err != nil {
		return podsList, err
	}

	return
}

// getIstioSidecarNamesFromAnnotations gets all container names in pod annoted with podAnnotations that are Istio sidecars
func getIstioSidecarNamesFromAnnotations(podAnnotations map[string]string) []string {
	type istioStatusStruct struct {
		Containers []string `json:"containers"`
	}
	istioStatus := istioStatusStruct{}
	err := json.Unmarshal([]byte(podAnnotations["sidecar.istio.io/status"]), &istioStatus)
	if err != nil {
		return []string{}
	}
	return istioStatus.Containers
}

// isIstioSidecar checks whether the container with name=containerName is the Istio sidecar in pod with Istio sidecars with names=istioSidecarNames
func isIstioSidecar(istioSidecarNames []string, containerName string) bool {
	for _, c := range istioSidecarNames {
		if c == containerName {
			return true
		}
	}
	return false
}

// isPodReady checks if the pod is Ready, returns true if the Pod is in the Running state and not Pending or Terminating.
func isPodReady(pod v1.Pod) bool {

	if pod.Status.Phase != v1.PodRunning {
		return false
	}
	for _, condition := range pod.Status.Conditions {
		if condition.Status != v1.ConditionTrue {
			return false
		}
	}

	return pod.ObjectMeta.DeletionTimestamp == nil
}

// RemoveAnnotatedPods removes pods with annotation annotationKey from in podList
func RemoveAnnotatedPods(in v1.PodList, annotationKey string) (out v1.PodList) {
	in.DeepCopyInto(&out)
	out.Items = []v1.Pod{}
	for i := 0; i < len(in.Items); i++ {
		if _, ok := in.Items[i].Annotations[annotationKey]; !ok {
			out.Items = append(out.Items, in.Items[i])
		}
	}
	return
}<|MERGE_RESOLUTION|>--- conflicted
+++ resolved
@@ -18,14 +18,10 @@
 	GetAllPods(kubeClient kubernetes.Interface, retryOpts []retry.Option) (podsList *v1.PodList, err error)
 
 	// GetPodsWithDifferentImage than the passed expected image to filter them out from the pods list.
-<<<<<<< HEAD
 	GetPodsWithDifferentImage(inputPodsList v1.PodList, image ExpectedImage) (outputPodsList v1.PodList, err error)
-=======
-	GetPodsWithDifferentImage(inputPodsList v1.PodList, image ExpectedImage) (outputPodsList v1.PodList)
 
 	// GetPodsWithoutSidecar return a list of pods which should have a sidecar injected but do not have it.
 	GetPodsWithoutSidecar(kubeClient kubernetes.Interface, retryOpts []retry.Option) (podsList v1.PodList, err error)
->>>>>>> d7fa5133
 }
 
 // DefaultGatherer that gets pods from the Kubernetes cluster
