--- conflicted
+++ resolved
@@ -52,18 +52,10 @@
 	}
 	cfg.Log.Debugf("Found %d pods in total", len(pods.Items))
 	podsWithDifferentImage := i.gatherer.GetPodsWithDifferentImage(*pods, image)
-<<<<<<< HEAD
 
-	cfg.Log.Infof("Found %d pods with different istio proxy image (%s)", len(podsWithDifferentImage.Items), image)
-	podsWithoutAnnotation := data.RemoveAnnotatedPods(podsWithDifferentImage, pod.AnnotationResetWarningKey)
-
-	if len(podsWithoutAnnotation.Items) == 0 {
-=======
 	cfg.Log.Debugf("Found %d pods with different istio proxy image (%s)", len(podsWithDifferentImage.Items), image)
-
 	podsWithoutAnnotation := data.RemoveAnnotatedPods(podsWithDifferentImage, pod.AnnotationResetWarningKey)
 	if len(podsWithDifferentImage.Items) >= 1 && len(podsWithoutAnnotation.Items) == 0 {
->>>>>>> 7f919fea
 		cfg.Log.Warnf(
 			"Found %d pods with different istio proxy image, but we cannot update sidecar proxy image for them. Look for pods with annotation %s,"+
 				" resolve the problem and remove the annotation",
