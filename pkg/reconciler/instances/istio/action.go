--- conflicted
+++ resolved
@@ -3,7 +3,6 @@
 import (
 	"context"
 	"fmt"
-
 	"github.com/coreos/go-semver/semver"
 	"github.com/kyma-incubator/reconciler/pkg/reconciler/kubernetes"
 	"go.uber.org/zap"
@@ -21,21 +20,7 @@
 
 type bootstrapIstioPerformer func(logger *zap.SugaredLogger) (actions.IstioPerformer, error)
 
-<<<<<<< HEAD
 type PreReconcileAction struct {
-=======
-type ReconcileAction struct {
-	// Temporary solution to overcome Reconciler limitation: Unable to bootstrap IstioPerformer only once in the component reconciler lifetime
-	getIstioPerformer bootstrapIstioPerformer
-}
-
-// NewReconcileAction returns an instance of ReconcileAction
-func NewReconcileAction(getIstioPerformer bootstrapIstioPerformer) *ReconcileAction {
-	return &ReconcileAction{getIstioPerformer}
-}
-
-type UninstallAction struct {
->>>>>>> 864ce788
 	getIstioPerformer bootstrapIstioPerformer
 }
 
@@ -43,50 +28,8 @@
 	return &PreReconcileAction{getIstioPerformer}
 }
 
-<<<<<<< HEAD
 func (a *PreReconcileAction) Run(context *service.ActionContext) error {
 	context.Logger.Debug("Pre reconcile action of istio triggered")
-=======
-func (a *UninstallAction) Run(context *service.ActionContext) error {
-	context.Logger.Debug("Uninstall action of istio triggered")
-
-	performer, err := a.getIstioPerformer(context.Logger)
-	if err != nil {
-		return err
-	}
-
-	istioStatus, err := getInstalledVersion(context, performer)
-	if err != nil {
-		return err
-	}
-	if canUninstall(istioStatus) {
-		component := chart.NewComponentBuilder(context.Task.Version, context.Task.Component).
-			WithNamespace(istioNamespace).
-			WithProfile(context.Task.Profile).
-			WithConfiguration(context.Task.Configuration).Build()
-		istioManifest, err := context.ChartProvider.RenderManifest(component)
-		if err != nil {
-			return err
-		}
-		// Before removing istio himself, undeploy all related objects like dashboards
-		err = unDeployIstioRelatedResources(context.Context, istioManifest.Manifest, context.KubeClient, context.Logger)
-		if err != nil {
-			return err
-		}
-		err = performer.Uninstall(context.KubeClient, istioStatus.TargetVersion, context.Logger)
-		if err != nil {
-			return errors.Wrap(err, "Could not uninstall istio")
-		}
-		context.Logger.Infof("Istio successfully uninstalled")
-	} else {
-		context.Logger.Warnf("Istio is not installed, can not uninstall it")
-	}
-	return nil
-}
-
-func (a *ReconcileAction) Run(context *service.ActionContext) error {
-	context.Logger.Debug("Reconcile action of istio triggered")
->>>>>>> 864ce788
 
 	performer, err := a.getIstioPerformer(context.Logger)
 	if err != nil {
