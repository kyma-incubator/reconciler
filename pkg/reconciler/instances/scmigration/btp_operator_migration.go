--- conflicted
+++ resolved
@@ -276,12 +276,8 @@
 				err := fmt.Errorf("svcat instance name '%s/%s' id '%s' (%s) not found in SM but expected", svcat.Namespace, svcat.Name, svcat.Spec.ExternalID, svcat.Name)
 				errs = append(errs, err)
 			} else {
-<<<<<<< HEAD
 				m.ac.Logger.Infof("svcat instance name '%s/%s' id '%s' (%s) not found in SM, skipping", svcat.Namespace, svcat.Name, svcat.Spec.ExternalID, svcat.Name)
-=======
-				m.ac.Logger.Info("svcat instance name '%s/%s' id '%s' (%s) not found in SM, skipping", svcat.Namespace, svcat.Name, svcat.Spec.ExternalID, svcat.Name)
 				continue
->>>>>>> b36c7fca
 			}
 		}
 		svcInstance := svcat
