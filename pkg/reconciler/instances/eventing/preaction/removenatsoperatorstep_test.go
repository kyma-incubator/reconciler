package preaction

import (
	"context"
	pmock "github.com/kyma-incubator/reconciler/pkg/reconciler/chart/mocks"
	"github.com/kyma-incubator/reconciler/pkg/reconciler/kubernetes"
	"go.uber.org/zap"
	metav1 "k8s.io/apimachinery/pkg/apis/meta/v1"
	"k8s.io/client-go/kubernetes/fake"
	"strings"
	"testing"

	v1 "k8s.io/api/apps/v1"

	"github.com/kyma-incubator/reconciler/pkg/reconciler/kubernetes/mocks"
	"github.com/stretchr/testify/require"

	"github.com/kyma-incubator/reconciler/pkg/logger"
	"github.com/kyma-incubator/reconciler/pkg/reconciler"
	"github.com/kyma-incubator/reconciler/pkg/reconciler/chart"
	"github.com/kyma-incubator/reconciler/pkg/reconciler/service"
)

const (
	manifestString = "---\n# Source: nats/templates/00-prereqs.yaml\napiVersion: v1\nkind: ServiceAccount\nmetadata:\n  name: nats-operator\n  # Change to the name of the namespace where to install NATS Operator.\n  # Alternatively, change to \"nats-io\" to perform a cluster-scoped deployment in supported versions.\n  namespace: kyma-system\n---\n# Source: nats/templates/00-prereqs.yaml\napiVersion: v1\nkind: ServiceAccount\nmetadata:\n  name: nats-server\n  namespace: kyma-system\n---\n# Source: nats/templates/00-prereqs.yaml\napiVersion: rbac.authorization.k8s.io/v1\nkind: ClusterRole\nmetadata:\n  name: nats-operator\nrules:\n# Allow creating CRDs\n- apiGroups:\n  - apiextensions.k8s.io\n  resources:\n  - customresourcedefinitions\n  verbs: [\"get\", \"list\", \"create\", \"update\", \"watch\"]\n\n# Allow all actions on NATS Operator manager CRDs\n- apiGroups:\n  - nats.io\n  resources:\n  - natsclusters\n  - natsserviceroles\n  verbs: [\"*\"]\n\n# Allowed actions on Pods\n- apiGroups: [\"\"]\n  resources:\n  - pods\n  verbs: [\"create\", \"watch\", \"get\", \"patch\", \"update\", \"delete\", \"list\"]\n\n# Allowed actions on Services\n- apiGroups: [\"\"]\n  resources:\n  - services\n  verbs: [\"create\", \"watch\", \"get\", \"patch\", \"update\", \"delete\", \"list\"]\n\n# Allowed actions on Secrets\n- apiGroups: [\"\"]\n  resources:\n  - secrets\n  verbs: [\"create\", \"watch\", \"get\", \"update\", \"delete\", \"list\"]\n\n# Allow all actions on some special subresources\n- apiGroups: [\"\"]\n  resources:\n  - pods/exec\n  - pods/log\n  - serviceaccounts/token\n  - events\n  verbs: [\"*\"]\n\n# Allow listing Namespaces and ServiceAccounts\n- apiGroups: [\"\"]\n  resources:\n  - namespaces\n  - serviceaccounts\n  verbs: [\"list\", \"get\", \"watch\"]\n\n# Allow actions on Endpoints\n- apiGroups: [\"\"]\n  resources:\n  - endpoints\n  verbs: [\"create\", \"watch\", \"get\", \"update\", \"delete\", \"list\"]\n---\n# Source: nats/templates/00-prereqs.yaml\napiVersion: rbac.authorization.k8s.io/v1\nkind: ClusterRole\nmetadata:\n  name: nats-server\nrules:\n- apiGroups: [\"\"]\n  resources:\n  - nodes\n  verbs: [\"get\"]\n---\n# Source: nats/templates/00-prereqs.yaml\napiVersion: rbac.authorization.k8s.io/v1\nkind: ClusterRoleBinding\nmetadata:\n  name: nats-operator-binding\nroleRef:\n  apiGroup: rbac.authorization.k8s.io\n  kind: ClusterRole\n  name: nats-operator\nsubjects:\n- kind: ServiceAccount\n  name: nats-operator\n  # Change to the name of the namespace where to install NATS Operator.\n  # Alternatively, change to \"nats-io\" to perform a cluster-scoped deployment in supported versions.\n  namespace: kyma-system\n\n# NOTE: When performing multiple namespace-scoped installations, all\n# \"nats-operator\" service accounts (across the different namespaces)\n# MUST be added to this binding.\n#- kind: ServiceAccount\n#  name: nats-operator\n#  namespace: nats-io\n#- kind: ServiceAccount\n#  name: nats-operator\n#  namespace: namespace-2\n#(...)\n---\n# Source: nats/templates/00-prereqs.yaml\napiVersion: rbac.authorization.k8s.io/v1\nkind: ClusterRoleBinding\nmetadata:\n  name: nats-server-binding\nroleRef:\n  apiGroup: rbac.authorization.k8s.io\n  kind: ClusterRole\n  name: nats-server\nsubjects:\n- kind: ServiceAccount\n  name: nats-server\n  namespace: kyma-system\n---\n# Source: nats/templates/20-service.yaml\napiVersion: v1\nkind: Service\nmetadata:\n  name: eventing-nats\n  labels: \n    helm.sh/chart: nats-1.0.0\n    app: nats\n    app.kubernetes.io/managed-by: Helm\n    kyma-project.io/dashboard: eventing\nspec:\n  ports:\n  - name: tcp-client\n    port: 4222\n    targetPort: client\n  selector: \n    app: nats\n---\n# Source: nats/templates/10-deployment.yaml\napiVersion: apps/v1\nkind: Deployment\nmetadata:\n  name: nats-operator\n  # Change to the name of the namespace where to install NATS Operator.\n  # Alternatively, change to \"nats-io\" to perform a cluster-scoped deployment in supported versions.\nspec:\n  replicas: 1\n  selector:\n    matchLabels:\n      name: nats-operator\n  template:\n    metadata:\n      annotations:\n        sidecar.istio.io/inject: \"false\"\n      labels:\n        name: nats-operator\n    spec:\n      serviceAccountName: nats-operator\n      containers:\n      - name: nats-operator\n        image: \"eu.gcr.io/kyma-project/nats-operator:c33012c2\"\n        imagePullPolicy: \"IfNotPresent\"\n        args:\n        - nats-operator\n        # Uncomment to perform a cluster-scoped deployment in supported versions.\n        #- --feature-gates=ClusterScoped=true\n        ports:\n        - name: readyz\n          containerPort: 8080\n        env:\n        - name: MY_POD_NAMESPACE\n          valueFrom:\n            fieldRef:\n              fieldPath: metadata.namespace\n        - name: MY_POD_NAME\n          valueFrom:\n            fieldRef:\n              fieldPath: metadata.name\n        readinessProbe:\n          httpGet:\n            path: /readyz\n            port: readyz\n          initialDelaySeconds: 15\n          timeoutSeconds: 3\n---\n# Source: nats/templates/30-destination-rule.yaml\napiVersion: networking.istio.io/v1alpha3\nkind: DestinationRule\nmetadata:\n  name: eventing-nats\nspec:\n  host: eventing-nats.kyma-system.svc.cluster.local\n  trafficPolicy:\n    tls:\n      mode: DISABLE\n---\n# Source: nats/templates/40-cr.yaml\napiVersion: nats.io/v1alpha2\nkind: NatsCluster\nmetadata:\n  name: eventing-nats\nspec:\n  size: 1\n  version: \"2.1.8\"\n  serverImage: \"eu.gcr.io/kyma-project/external/nats\"\n  pod:\n    annotations:\n      sidecar.istio.io/inject: \"false\"\n    labels:\n      helm.sh/chart: nats-1.0.0\n      app: nats\n      app.kubernetes.io/managed-by: Helm\n      kyma-project.io/dashboard: eventing\n    resources:\n      limits:\n        cpu: 20m\n        memory: 64Mi\n      requests:\n        cpu: 5m\n        memory: 16Mi\n  natsConfig:\n    debug: true\n    trace: true\n  template:\n    spec:\n      affinity:\n        podAntiAffinity:\n          preferredDuringSchedulingIgnoredDuringExecution:\n            - podAffinityTerm:\n                labelSelector:\n                  matchLabels:\n                    nats_cluster: eventing-nats\n                topologyKey: kubernetes.io/hostname\n              weight: 100\n"
	//kyma1xVersion  = "1.24.8"
	//kyma2xVersion  = "2.0"
)

func TestDeletingNatsOperatorResources(t *testing.T) {
	action, actionContext, mockProvider, k8sClient, mockedComponentBuilder := testSetup()

	// execute the step
	err := action.Execute(actionContext, actionContext.Logger)
	require.NoError(t, err)

	// ensure the right calls were invoked
	mockProvider.AssertCalled(t, "RenderManifest", mockedComponentBuilder)
<<<<<<< HEAD
	m := []byte(manifestString)
	unstructs, err := kubernetes.ToUnstructured(m, true)
	require.NoError(t, err)
	for _, u := range unstructs {
		if u.GetName() == eventingNats && strings.EqualFold(u.GetKind(), serviceKind) {
			k8sClient.AssertNotCalled(t, "DeleteResource", u.GetKind(), u.GetName(), namespace)
			continue
		}
		k8sClient.AssertCalled(t, "DeleteResource", u.GetKind(), u.GetName(), namespace)
	}
	k8sClient.AssertCalled(t, "DeleteResource", crdPlural, natsOperatorCRDsToDelete[0], namespace)
	k8sClient.AssertCalled(t, "DeleteResource", crdPlural, natsOperatorCRDsToDelete[1], namespace)
	k8sClient.AssertCalled(t, "GetStatefulSet", actionContext.Context, eventingNats, namespace)
=======
	k8sClient.AssertCalled(t, "Delete", actionContext.Context, manifestString, namespace)
	k8sClient.AssertCalled(t, "DeleteResource", actionContext.Context, crdPlural, natsOperatorCRDsToDelete[0], namespace)
	k8sClient.AssertCalled(t, "DeleteResource", actionContext.Context, crdPlural, natsOperatorCRDsToDelete[1], namespace)
>>>>>>> 98b06815
}

// todo execute this test, when the check for kyma2x version is available, see the the todo comment from removenatsoperatorstep:Execute()
//func TestSkippingNatsOperatorDeletionFox2x(t *testing.T) {
//	action, actionContext, mockProvider, k8sClient, _ := testSetup(kyma2xVersion)
//
//	// execute the step
//	err := action.Execute(actionContext, actionContext.Logger)
//	require.NoError(t, err)
//
//	mockProvider.AssertNotCalled(t, "RenderManifest", mock.Anything)
//	k8sClient.AssertNotCalled(t, "Delete", mock.Anything, mock.Anything, mock.Anything)
//	k8sClient.AssertNotCalled(t, "DeleteResource", mock.Anything, mock.Anything, mock.Anything)
//	k8sClient.AssertNotCalled(t, "DeleteResource", mock.Anything, mock.Anything, mock.Anything)
//}

func testSetup() (removeNatsOperatorStep, *service.ActionContext, *pmock.Provider, *mocks.Client, *chart.Component) {
	ctx := context.TODO()
	k8sClient := mocks.Client{}
	log := logger.NewLogger(false)

	mockProvider := pmock.Provider{}
	mockManifest := chart.Manifest{
		Manifest: manifestString,
	}
	action := removeNatsOperatorStep{
		kubeClientProvider: func(context *service.ActionContext, logger *zap.SugaredLogger) (kubernetes.Client, error) {
			return &k8sClient, nil
		},
	}
	mockedComponentBuilder := GetResourcesFromVersion(natsOperatorLastVersion, natsSubChartPath)
	mockProvider.On("RenderManifest", mockedComponentBuilder).Return(&mockManifest, nil)

	// mock the delete calls
	k8sClient.On("Clientset").Return(fake.NewSimpleClientset(), nil)
	m := []byte(manifestString)
	unstructs, _ := kubernetes.ToUnstructured(m, true)
	for _, u := range unstructs {
		k8sClient.On(
			"DeleteResource",
			u.GetKind(),
			u.GetName(),
			namespace,
		).Return(nil, nil)
	}
	var statefulSet = &v1.StatefulSet{
		ObjectMeta: metav1.ObjectMeta{Name: eventingNats, Namespace: namespace},
	}
	k8sClient.On(
		"GetStatefulSet",
		ctx,
		eventingNats,
		namespace,
	).Return(statefulSet, nil)
	k8sClient.On(
		"DeleteResource",
		ctx,
		crdPlural,
		natsOperatorCRDsToDelete[0],
		namespace,
	).Return(nil, nil)
	k8sClient.On(
		"DeleteResource",
		ctx,
		crdPlural,
		natsOperatorCRDsToDelete[1],
		namespace,
	).Return(nil, nil)

	actionContext := &service.ActionContext{
		Context:       ctx,
		Logger:        log,
		ChartProvider: &mockProvider,
		Task:          &reconciler.Task{},
	}
	return action, actionContext, &mockProvider, &k8sClient, mockedComponentBuilder
}<|MERGE_RESOLUTION|>--- conflicted
+++ resolved
@@ -36,25 +36,19 @@
 
 	// ensure the right calls were invoked
 	mockProvider.AssertCalled(t, "RenderManifest", mockedComponentBuilder)
-<<<<<<< HEAD
 	m := []byte(manifestString)
 	unstructs, err := kubernetes.ToUnstructured(m, true)
 	require.NoError(t, err)
 	for _, u := range unstructs {
 		if u.GetName() == eventingNats && strings.EqualFold(u.GetKind(), serviceKind) {
-			k8sClient.AssertNotCalled(t, "DeleteResource", u.GetKind(), u.GetName(), namespace)
+			k8sClient.AssertNotCalled(t, "DeleteResource", actionContext.Context, u.GetKind(), u.GetName(), namespace)
 			continue
 		}
-		k8sClient.AssertCalled(t, "DeleteResource", u.GetKind(), u.GetName(), namespace)
+		k8sClient.AssertCalled(t, "DeleteResource", actionContext.Context, u.GetKind(), u.GetName(), namespace)
 	}
-	k8sClient.AssertCalled(t, "DeleteResource", crdPlural, natsOperatorCRDsToDelete[0], namespace)
-	k8sClient.AssertCalled(t, "DeleteResource", crdPlural, natsOperatorCRDsToDelete[1], namespace)
-	k8sClient.AssertCalled(t, "GetStatefulSet", actionContext.Context, eventingNats, namespace)
-=======
-	k8sClient.AssertCalled(t, "Delete", actionContext.Context, manifestString, namespace)
 	k8sClient.AssertCalled(t, "DeleteResource", actionContext.Context, crdPlural, natsOperatorCRDsToDelete[0], namespace)
 	k8sClient.AssertCalled(t, "DeleteResource", actionContext.Context, crdPlural, natsOperatorCRDsToDelete[1], namespace)
->>>>>>> 98b06815
+	k8sClient.AssertCalled(t, "GetStatefulSet", actionContext.Context, eventingNats, namespace)
 }
 
 // todo execute this test, when the check for kyma2x version is available, see the the todo comment from removenatsoperatorstep:Execute()
@@ -95,6 +89,7 @@
 	for _, u := range unstructs {
 		k8sClient.On(
 			"DeleteResource",
+			ctx,
 			u.GetKind(),
 			u.GetName(),
 			namespace,
