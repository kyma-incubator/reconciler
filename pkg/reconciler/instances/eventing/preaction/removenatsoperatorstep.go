--- conflicted
+++ resolved
@@ -1,11 +1,8 @@
 package preaction
 
 import (
-<<<<<<< HEAD
+	"context"
 	"github.com/kyma-incubator/reconciler/pkg/reconciler/kubernetes/progress"
-=======
-	"context"
->>>>>>> 98b06815
 	"strings"
 
 	"k8s.io/apimachinery/pkg/api/errors"
@@ -125,7 +122,7 @@
 		}
 
 		logger.Infof("Deleting: kind: %s, name: %s, namespace: %s", u.GetKind(), u.GetName(), namespace)
-		_, err = kubeClient.DeleteResource(u.GetKind(), u.GetName(), namespace)
+		_, err = kubeClient.DeleteResource(context.Context, u.GetKind(), u.GetName(), namespace)
 		if err != nil {
 			return err
 		}
