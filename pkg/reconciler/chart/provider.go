package chart

import (
	"fmt"
	"io/ioutil"
	"os"
	"path/filepath"

	reconcilerK8s "github.com/kyma-incubator/reconciler/pkg/reconciler/kubernetes"

	"go.uber.org/zap"
)

const kindCRD = "CustomResourceDefinition"

//go:generate mockery --name=Provider --outpkg=mocks --case=underscore
// Provider of manifests.
type Provider interface {
	// RenderCRD of the given version.
	RenderCRD(version string) ([]*Manifest, error)

	// RenderManifest of the given component.
	RenderManifest(component *Component) (*Manifest, error)

	// Configuration of the given component.
	Configuration(component *Component) (map[string]interface{}, error)
}

// DefaultProvider provides a default implementation of Provider.
type DefaultProvider struct {
	wsFactory Factory
	logger    *zap.SugaredLogger
}

// NewDefaultProvider returns a new instance of DefaultProvider.
func NewDefaultProvider(wsFactory Factory, logger *zap.SugaredLogger) (*DefaultProvider, error) {
	if wsFactory == nil {
		return nil, fmt.Errorf("workspace factory cannot be nil")
	}
	return &DefaultProvider{
		wsFactory: wsFactory,
		logger:    logger,
	}, nil
}

func (p *DefaultProvider) RenderCRD(version string) ([]*Manifest, error) {
	ws, err := p.wsFactory.Get(version)
	if err != nil {
		return nil, err
	}

	p.logger.Debugf("Rendering CRD resources of Kyma version '%s'", version)

	var manifests []*Manifest
	err = filepath.Walk(ws.InstallationResourceCrdDir,
		func(path string, file os.FileInfo, e error) error {
			if e != nil {
				return e
			}

			if file.IsDir() {
				return nil
			}

			fileExt := filepath.Ext(file.Name())
			if fileExt != ".yaml" && fileExt != ".yml" {
				p.logger.Debugf("Found file in CRD directory with non-supported "+
					"file extension '%s': ignoring it", path)
				return nil
			}

			crdData, err := ioutil.ReadFile(path)
			if err != nil {
				return err
			}

			unstructs, err := reconcilerK8s.ToUnstructured(crdData, true)
			if err != nil {
				return err
			}

			for _, unstruct := range unstructs {
				if unstruct.GetKind() != kindCRD {
					p.logger.Warnf("Found in CRD directory the file '%s' which includes a resource of kind '%s': "+
						"this resource will be ignored", path, unstruct.GetKind())
					continue
				}
				manifests = append(manifests, &Manifest{
					Type:     CRD,
					Name:     path,
					Manifest: string(crdData),
				})
			}

			return nil
		})

	p.logger.Debugf("Found %d CRD resources in Kyma version '%s'", len(manifests), version)

	return manifests, err
}

func (p *DefaultProvider) RenderManifest(component *Component) (*Manifest, error) {
	wsDir, err := p.workspaceDir(component)
	if err != nil {
		return nil, err
	}

	helmClient, err := NewHelmClient(wsDir, p.logger)
	if err != nil {
		return nil, err
	}

	manifest, err := helmClient.Render(component)
	if err != nil {
		return nil, err
	}

	return &Manifest{
		Type:     HelmChart,
		Name:     component.name,
		Manifest: manifest,
	}, nil
}

func (p *DefaultProvider) Configuration(component *Component) (map[string]interface{}, error) {
	wsDir, err := p.workspaceDir(component)
	if err != nil {
		return nil, err
	}

	helmClient, err := NewHelmClient(wsDir, p.logger)
	if err != nil {
		return nil, err
	}

	return helmClient.Configuration(component)
}

<<<<<<< HEAD
func (p *DefaultProvider) newWorkspace(component *Component) (*workspace.Workspace, error) {
	var ws *workspace.Workspace
	var err error
	if component.url != "" && strings.HasSuffix(component.url, ".git") {
		p.logger.Debugf("Getting workspace for Kyma '%s', url repository: %s", component.version, component.url)
		configuration, err := component.Configuration()
=======
func (p *DefaultProvider) workspaceDir(component *Component) (string, error) {
	if component.url == "" {
		//is a Kyma component
		ws, err := p.wsFactory.Get(component.version)
>>>>>>> 9135c095
		if err != nil {
			return "", err
		}
<<<<<<< HEAD
		c := components.Component{
			Name:              component.name,
			URL:               component.url,
			Configuration:     configuration,
			FlatConfiguration: component.configuration,
		}
		ws, err = p.wsFactory.Get(component.version, &c)
		if err != nil {
			return nil, err
		}
	} else {
		p.logger.Debugf("Getting workspace for Kyma '%s'", component.version)
		ws, err = p.wsFactory.Get(component.version)
=======
		return ws.ResourceDir, nil
>>>>>>> 9135c095
	}

	//is an external component
	ws, err := p.wsFactory.GetExternalComponent(component)
	if err != nil {
		return "", err
	}
	return ws.WorkspaceDir, nil
}<|MERGE_RESOLUTION|>--- conflicted
+++ resolved
@@ -137,39 +137,14 @@
 	return helmClient.Configuration(component)
 }
 
-<<<<<<< HEAD
-func (p *DefaultProvider) newWorkspace(component *Component) (*workspace.Workspace, error) {
-	var ws *workspace.Workspace
-	var err error
-	if component.url != "" && strings.HasSuffix(component.url, ".git") {
-		p.logger.Debugf("Getting workspace for Kyma '%s', url repository: %s", component.version, component.url)
-		configuration, err := component.Configuration()
-=======
 func (p *DefaultProvider) workspaceDir(component *Component) (string, error) {
 	if component.url == "" {
 		//is a Kyma component
 		ws, err := p.wsFactory.Get(component.version)
->>>>>>> 9135c095
 		if err != nil {
 			return "", err
 		}
-<<<<<<< HEAD
-		c := components.Component{
-			Name:              component.name,
-			URL:               component.url,
-			Configuration:     configuration,
-			FlatConfiguration: component.configuration,
-		}
-		ws, err = p.wsFactory.Get(component.version, &c)
-		if err != nil {
-			return nil, err
-		}
-	} else {
-		p.logger.Debugf("Getting workspace for Kyma '%s'", component.version)
-		ws, err = p.wsFactory.Get(component.version)
-=======
 		return ws.ResourceDir, nil
->>>>>>> 9135c095
 	}
 
 	//is an external component
