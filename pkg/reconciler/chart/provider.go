package chart

import (
	"fmt"
	"github.com/kyma-incubator/reconciler/pkg/reconciler/kubernetes/kubeclient"
	"github.com/kyma-incubator/reconciler/pkg/reconciler/workspace"
	"io/ioutil"
	"os"
	"path/filepath"

	"go.uber.org/zap"
)

const kindCRD = "CustomResourceDefinition"

<<<<<<< HEAD
type DefaultProvider struct {
	wsFactory *workspace.Factory
	logger    *zap.SugaredLogger
}

//go:generate mockery --name=ChartProvider --output=mocks --outpkg=chartmocks --case=underscore
type Provider interface {
	RenderCRD(version string) ([]*Manifest, error)
	RenderManifest(component *Component) (*Manifest, error)
	Configuration(component *Component) (map[string]interface{}, error)
}

func NewProvider(wsFactory *workspace.Factory, logger *zap.SugaredLogger) (*DefaultProvider, error) {
=======
//go:generate mockery --name=Provider --outpkg=mock --case=underscore
// Provider of manifests.
type Provider interface {
	// RenderCRD of the given version.
	RenderCRD(version string) ([]*Manifest, error)

	// RenderManifest of the given component.
	RenderManifest(component *Component) (*Manifest, error)

	// Configuration of the given component.
	Configuration(component *Component) (map[string]interface{}, error)
}

// DefaultProvider provides a default implementation of Provider.
type DefaultProvider struct {
	wsFactory workspace.Factory
	logger    *zap.SugaredLogger
}

// NewDefaultProvider returns a new instance of DefaultProvider.
func NewDefaultProvider(wsFactory workspace.Factory, logger *zap.SugaredLogger) (*DefaultProvider, error) {
>>>>>>> 75501377
	if wsFactory == nil {
		return nil, fmt.Errorf("workspace factory cannot be nil")
	}
	return &DefaultProvider{
		wsFactory: wsFactory,
		logger:    logger,
	}, nil
}

func (p *DefaultProvider) RenderCRD(version string) ([]*Manifest, error) {
	ws, err := p.newWorkspace(version)
	if err != nil {
		return nil, err
	}

	p.logger.Debugf("Rendering CRD resources of Kyma version '%s'", version)

	var manifests []*Manifest
	err = filepath.Walk(ws.InstallationResourceCrdDir,
		func(path string, file os.FileInfo, e error) error {
			if e != nil {
				return e
			}

			if file.IsDir() {
				return nil
			}

			fileExt := filepath.Ext(file.Name())
			if fileExt != ".yaml" && fileExt != ".yml" {
				p.logger.Debugf("Found file in CRD directory with non-supported "+
					"file extension '%s': ignoring it", path)
				return nil
			}

			crdData, err := ioutil.ReadFile(path)
			if err != nil {
				return err
			}

			unstructs, err := kubeclient.ToUnstructured(crdData, true)
			if err != nil {
				return err
			}

			for _, unstruct := range unstructs {
				if unstruct.GetKind() != kindCRD {
					p.logger.Warnf("Found in CRD directory the file '%s' which includes a resource of kind '%s': "+
						"this resource will be ignored", path, unstruct.GetKind())
					continue
				}
				manifests = append(manifests, &Manifest{
					Type:     CRD,
					Name:     path,
					Manifest: string(crdData),
				})
			}

			return nil
		})

	p.logger.Debugf("Found %d CRD resources in Kyma version '%s'", len(manifests), version)

	return manifests, err
}

func (p *DefaultProvider) RenderManifest(component *Component) (*Manifest, error) {
	ws, err := p.newWorkspace(component.version)
	if err != nil {
		return nil, err
	}

	helmClient, err := NewHelmClient(ws.ResourceDir, p.logger)
	if err != nil {
		return nil, err
	}

	manifest, err := helmClient.Render(component)
	if err != nil {
		return nil, err
	}

	return &Manifest{
		Type:     HelmChart,
		Name:     component.name,
		Manifest: manifest,
	}, nil
}

func (p *DefaultProvider) Configuration(component *Component) (map[string]interface{}, error) {
	ws, err := p.newWorkspace(component.version)
	if err != nil {
		return nil, err
	}

	helmClient, err := NewHelmClient(ws.ResourceDir, p.logger)
	if err != nil {
		return nil, err
	}

	return helmClient.Configuration(component)
}

func (p *DefaultProvider) newWorkspace(version string) (*workspace.Workspace, error) {
	p.logger.Debugf("Getting workspace for Kyma '%s'", version)
	ws, err := p.wsFactory.Get(version)
	if err != nil {
		p.logger.Warnf("Failed to retrieve workspace for Kyma '%s': %s", version, err)
	}
	return ws, err
}<|MERGE_RESOLUTION|>--- conflicted
+++ resolved
@@ -13,21 +13,6 @@
 
 const kindCRD = "CustomResourceDefinition"
 
-<<<<<<< HEAD
-type DefaultProvider struct {
-	wsFactory *workspace.Factory
-	logger    *zap.SugaredLogger
-}
-
-//go:generate mockery --name=ChartProvider --output=mocks --outpkg=chartmocks --case=underscore
-type Provider interface {
-	RenderCRD(version string) ([]*Manifest, error)
-	RenderManifest(component *Component) (*Manifest, error)
-	Configuration(component *Component) (map[string]interface{}, error)
-}
-
-func NewProvider(wsFactory *workspace.Factory, logger *zap.SugaredLogger) (*DefaultProvider, error) {
-=======
 //go:generate mockery --name=Provider --outpkg=mock --case=underscore
 // Provider of manifests.
 type Provider interface {
@@ -49,7 +34,6 @@
 
 // NewDefaultProvider returns a new instance of DefaultProvider.
 func NewDefaultProvider(wsFactory workspace.Factory, logger *zap.SugaredLogger) (*DefaultProvider, error) {
->>>>>>> 75501377
 	if wsFactory == nil {
 		return nil, fmt.Errorf("workspace factory cannot be nil")
 	}
