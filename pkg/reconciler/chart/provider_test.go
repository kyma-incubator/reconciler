--- conflicted
+++ resolved
@@ -1,12 +1,13 @@
 package chart
 
 import (
+	"testing"
+
 	"github.com/kyma-incubator/reconciler/pkg/logger"
 	"github.com/kyma-incubator/reconciler/pkg/reconciler/workspace"
 	"github.com/kyma-incubator/reconciler/pkg/test"
 	"github.com/stretchr/testify/require"
 	"gopkg.in/yaml.v3"
-	"testing"
 )
 
 func TestProvider(t *testing.T) {
@@ -51,32 +52,8 @@
 		require.NoError(t, yaml.Unmarshal([]byte(manifest.Manifest), make(map[string]interface{})))
 	})
 
-<<<<<<< HEAD
 	t.Run("Render CRDs", func(t *testing.T) {
 		crds, err := prov.RenderCRD(kymaVersion)
-=======
-	t.Run("Test render manifest", func(t *testing.T) {
-		test.IntegrationTest(t)
-
-		compSet := NewComponentSet(test.ReadKubeconfig(t), "2.0.0", "testProfile", []*Component{
-			{
-				name:      "component-1",
-				namespace: "different-namespace",
-				configuration: map[string]interface{}{
-					"dummy.config": "overwritten by unittest",
-				},
-			},
-		})
-
-		manifests, err := prov.renderManifests(
-			compSet,
-			&workspace.Workspace{
-				ComponentFile:           filepath.Join("test", "unittest-kyma", "components.yaml"),
-				ResourceDir:             filepath.Join("test", "unittest-kyma", "resources"),
-				InstallationResourceDir: filepath.Join("test", "unittest-kyma", "installation"),
-			},
-			&Options{})
->>>>>>> 287ce1be
 		require.NoError(t, err)
 		require.NotEmpty(t, crds)
 		require.Equal(t, crds[0].Type, CRD)
