--- conflicted
+++ resolved
@@ -1,9 +1,10 @@
 package chart
 
 import (
-	"github.com/kyma-incubator/reconciler/pkg/test"
 	"path/filepath"
 	"testing"
+
+	"github.com/kyma-incubator/reconciler/pkg/test"
 
 	"github.com/kyma-incubator/reconciler/pkg/logger"
 	reconTest "github.com/kyma-incubator/reconciler/pkg/reconciler/test"
@@ -61,12 +62,7 @@
 		require.Equal(t, crds[0].Type, CRD)
 	})
 
-<<<<<<< HEAD
-	t.Run("Test render manifest", func(t *testing.T) {
-		test.IntegrationTest(t)
-=======
 }
->>>>>>> 47a55727
 
 func componentList(t *testing.T, compListFile string) []*Component {
 	compList := test.NewComponentList(t, compListFile)
