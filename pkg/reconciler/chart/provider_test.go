package chart

import (
<<<<<<< HEAD
	reconTest "github.com/kyma-incubator/reconciler/pkg/reconciler/test"
	"github.com/kyma-incubator/reconciler/pkg/test"
	"strings"
=======
	"github.com/kyma-incubator/reconciler/pkg/test"
>>>>>>> e6b530a0
	"testing"

	"github.com/kyma-incubator/reconciler/pkg/logger"
	"github.com/kyma-incubator/reconciler/pkg/reconciler/workspace"
	"github.com/stretchr/testify/require"
	"gopkg.in/yaml.v3"
<<<<<<< HEAD
)

var (
	kymaVersion    = "main"
	kymaComponents = []string{"cluster-essentials", "istio-configuration@istio-system",
		"certificates@istio-system", "logging", "tracing", "kiali", "monitoring", "eventing", "ory", "api-gateway",
		"service-catalog", "service-catalog-addons", "rafter", "helm-broker", "cluster-users", "serverless",
		"application-connector@kyma-integration"}
=======
>>>>>>> e6b530a0
)

func TestProvider(t *testing.T) {
	test.IntegrationTest(t)
<<<<<<< HEAD
=======

	var (
		kymaVersion   = "main"
		kymaComponent = "cluster-users"
	)
>>>>>>> e6b530a0

	log, err := logger.NewLogger(true)
	require.NoError(t, err)

	wsFactory, err := workspace.NewFactory("test", log)
	require.NoError(t, err)

	cleanupFct := func(t *testing.T) {
		require.NoError(t, wsFactory.Delete(kymaVersion))
	}

	//cleanup before test runs (to delete relicts of previous test executions) and after test is finished
	cleanupFct(t)
	defer cleanupFct(t)

	t.Parallel()

	prov, err := NewProvider(wsFactory, log)
	require.NoError(t, err)

	t.Run("Render manifest", func(t *testing.T) {
<<<<<<< HEAD
		for _, kymaComponent := range kymaComponents {
			component := newComponent(kymaComponent)
			t.Logf("Rendering Kyma HELM component '%s'", component)

			manifest, err := prov.RenderManifest(component)
			require.NoError(t, err)
			require.Equal(t, component.name, manifest.Name)
			require.Equal(t, HelmChart, manifest.Type)
			require.NotEmpty(t, manifest.Manifest)
			require.NoError(t, yaml.Unmarshal([]byte(manifest.Manifest), make(map[string]interface{})))
		}
	})

	t.Run("Render CRDs", func(t *testing.T) {
		crds, err := prov.RenderCRD(kymaVersion)
		require.NoError(t, err)
		require.NotEmpty(t, crds)
		require.Equal(t, crds[0].Type, CRD)
	})

}

func newComponent(comp string) *Component {
	compTokens := strings.Split(comp, "@")
	compBuilder := NewComponentBuilder(kymaVersion, compTokens[0]).
		WithConfiguration(reconTest.NewGlobalComponentConfiguration())

	if len(compTokens) < 2 {
		compBuilder.WithNamespace("kyma-system")
	} else {
		compBuilder.WithNamespace(compTokens[1])
	}

	return compBuilder.Build()
=======
		component := NewComponentBuilder(kymaVersion, kymaComponent).
			WithNamespace("kyma-system").
			Build()

		manifest, err := prov.RenderManifest(component)
		require.NoError(t, err)
		require.Equal(t, kymaComponent, manifest.Name)
		require.Equal(t, HelmChart, manifest.Type)
		require.True(t, len(manifest.Manifest) > 1000)
		require.NoError(t, yaml.Unmarshal([]byte(manifest.Manifest), make(map[string]interface{})))
	})

	t.Run("Render CRDs", func(t *testing.T) {
		crds, err := prov.RenderCRD(kymaVersion)
		require.NoError(t, err)
		require.NotEmpty(t, crds)
		require.Equal(t, crds[0].Type, CRD)
	})

>>>>>>> e6b530a0
}<|MERGE_RESOLUTION|>--- conflicted
+++ resolved
@@ -1,20 +1,16 @@
 package chart
 
 import (
-<<<<<<< HEAD
+	"strings"
+	"testing"
+
 	reconTest "github.com/kyma-incubator/reconciler/pkg/reconciler/test"
 	"github.com/kyma-incubator/reconciler/pkg/test"
-	"strings"
-=======
-	"github.com/kyma-incubator/reconciler/pkg/test"
->>>>>>> e6b530a0
-	"testing"
 
 	"github.com/kyma-incubator/reconciler/pkg/logger"
 	"github.com/kyma-incubator/reconciler/pkg/reconciler/workspace"
 	"github.com/stretchr/testify/require"
 	"gopkg.in/yaml.v3"
-<<<<<<< HEAD
 )
 
 var (
@@ -23,20 +19,10 @@
 		"certificates@istio-system", "logging", "tracing", "kiali", "monitoring", "eventing", "ory", "api-gateway",
 		"service-catalog", "service-catalog-addons", "rafter", "helm-broker", "cluster-users", "serverless",
 		"application-connector@kyma-integration"}
-=======
->>>>>>> e6b530a0
 )
 
 func TestProvider(t *testing.T) {
 	test.IntegrationTest(t)
-<<<<<<< HEAD
-=======
-
-	var (
-		kymaVersion   = "main"
-		kymaComponent = "cluster-users"
-	)
->>>>>>> e6b530a0
 
 	log, err := logger.NewLogger(true)
 	require.NoError(t, err)
@@ -58,7 +44,6 @@
 	require.NoError(t, err)
 
 	t.Run("Render manifest", func(t *testing.T) {
-<<<<<<< HEAD
 		for _, kymaComponent := range kymaComponents {
 			component := newComponent(kymaComponent)
 			t.Logf("Rendering Kyma HELM component '%s'", component)
@@ -93,25 +78,4 @@
 	}
 
 	return compBuilder.Build()
-=======
-		component := NewComponentBuilder(kymaVersion, kymaComponent).
-			WithNamespace("kyma-system").
-			Build()
-
-		manifest, err := prov.RenderManifest(component)
-		require.NoError(t, err)
-		require.Equal(t, kymaComponent, manifest.Name)
-		require.Equal(t, HelmChart, manifest.Type)
-		require.True(t, len(manifest.Manifest) > 1000)
-		require.NoError(t, yaml.Unmarshal([]byte(manifest.Manifest), make(map[string]interface{})))
-	})
-
-	t.Run("Render CRDs", func(t *testing.T) {
-		crds, err := prov.RenderCRD(kymaVersion)
-		require.NoError(t, err)
-		require.NotEmpty(t, crds)
-		require.Equal(t, crds[0].Type, CRD)
-	})
-
->>>>>>> e6b530a0
 }