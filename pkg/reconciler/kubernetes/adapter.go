package kubernetes

import (
	"context"
	"fmt"
	batchv1 "k8s.io/api/batch/v1"
	"time"

	"strings"

	"k8s.io/apimachinery/pkg/apis/meta/v1/unstructured"
	"k8s.io/apimachinery/pkg/types"

	"github.com/kyma-incubator/reconciler/pkg/reconciler/kubernetes/internal"
	"github.com/kyma-incubator/reconciler/pkg/reconciler/kubernetes/progress"
	"github.com/pkg/errors"
	"go.uber.org/zap"
	v1apps "k8s.io/api/apps/v1"
	v1 "k8s.io/api/core/v1"
	k8serr "k8s.io/apimachinery/pkg/api/errors"
	metav1 "k8s.io/apimachinery/pkg/apis/meta/v1"
	"k8s.io/client-go/kubernetes"
)

const (
	defaultNamespace  = "default"
	namespaceManifest = `
apiVersion: v1
kind: Namespace
metadata:
  name: ""`
)

type kubeClientAdapter struct {
	kubeconfig string
	kubeClient *internal.KubeClient
	logger     *zap.SugaredLogger
	config     *Config
}

type Config struct {
	ProgressInterval time.Duration
	ProgressTimeout  time.Duration
}

func NewKubernetesClient(kubeconfig string, logger *zap.SugaredLogger, config *Config) (Client, error) {
	kubeClient, err := internal.NewKubeClient(kubeconfig, logger)
	if err != nil {
		return nil, err
	}

	return adapt(kubeClient, kubeconfig, logger, config), err
}

func NewInClusterClientSet(logger *zap.SugaredLogger) (kubernetes.Interface, error) {
	inClusterClient, err := internal.NewInClusterClient(logger)
	if err != nil {
		logger.Infof("Not able to create an In Cluster Client")
		return nil, nil
	}

	inClusterClientSet, err := inClusterClient.GetClientSet()
	if err != nil {
		return nil, err
	}

	return inClusterClientSet, nil
}

func adapt(impl *internal.KubeClient, kubeconfig string, logger *zap.SugaredLogger, config *Config) *kubeClientAdapter {
	if config == nil {
		config = &Config{}
	}

	return &kubeClientAdapter{
		kubeconfig: kubeconfig,
		kubeClient: impl,
		logger:     logger,
		config:     config,
	}
}

func (g *kubeClientAdapter) Kubeconfig() string {
	return g.kubeconfig
}

func (g *kubeClientAdapter) PatchUsingStrategy(kind, name, namespace string, p []byte, strategy types.PatchType) error {
	_, _, err := g.kubeClient.PatchUsingStrategy(kind, name, namespace, p, strategy)
	return err
}

func (g *kubeClientAdapter) Deploy(ctx context.Context, manifest, namespace string, interceptors ...ResourceInterceptor) ([]*Resource, error) {
	if namespace == "" {
		namespace = defaultNamespace
	}

	deployedResources, err := g.deployManifest(ctx, manifest, namespace, interceptors)

	//delete namespace if no resources was deployed into it
	if len(deployedResources) == 0 {
		g.logger.Warnf("Namespace '%s' was required for deploying the manifest "+
			"but no resources were finally deployed into it", namespace)
	}

	return deployedResources, err
}

func (g *kubeClientAdapter) deployManifest(ctx context.Context, manifest, namespace string, interceptors []ResourceInterceptor) ([]*Resource, error) {
	var deployedResources []*Resource

	pt, err := g.newProgressTracker()
	if err != nil {
		return nil, err
	}

	unstructs, err := ToUnstructured([]byte(manifest), true)
	if err != nil {
		g.logger.Errorf("Failed to process manifest data: %s", err)
		g.logger.Debugf("Manifest data: %s", manifest)
		return nil, err
	}

	unstructs, err = g.addNamespaceUnstruct(unstructs, namespace)
	if err != nil {
		return nil, err
	}

LoopUnstructs:
	for _, unstruct := range unstructs {
		for _, interceptor := range interceptors {
			if interceptor == nil {
				continue
			}

			result, err := interceptor.Intercept(unstruct, namespace)
			if err != nil {
				g.logger.Warnf("One of the interceptors returned interception result '%s' with an error while "+
					"processing Kubernetes unstructured entity '%s@%s' (kind '%s'): %s",
					result, unstruct.GetName(), unstruct.GetNamespace(), unstruct.GetKind(), err)
			}
			switch result {
			case ErrorInterceptionResult:
				return deployedResources, err
			case IgnoreResourceInterceptionResult:
				g.logger.Debugf("Interceptor indicated to not apply Kuberentes resource '%s@%s' (kind '%s')",
					unstruct.GetName(), unstruct.GetNamespace(), unstruct.GetKind())
				continue LoopUnstructs //do not apply this resource and continue with next one
			default:
				//continue change: just do nothing and continue processing
			}
		}
		metadata, err := g.kubeClient.ApplyWithNamespaceOverride(unstruct, namespace)
		if err != nil {
			g.logger.Errorf("Failed to apply Kubernetes unstructured entity: %s", err)
			g.logger.Debugf("Used JSON data: %+v", unstruct)
			return deployedResources, err
		}

		resource := toResource(metadata)

		//add deploy resource to result
		g.logger.Debugf("Kubernetes resource '%v' successfully deployed", resource)
		deployedResources = append(deployedResources, resource)

		//if resource is watchable, add it to progress tracker
		watchable, err := progress.NewWatchableResource(resource.Kind)
		if err == nil { //add only watchable resources to progress tracker
			pt.AddResource(watchable, resource.Namespace, resource.Name)
		}
	}

	g.logger.Debugf("Manifest processed: %d Kubernetes resources were successfully deployed",
		len(deployedResources))
	return deployedResources, pt.Watch(ctx, progress.ReadyState)
}

func (g *kubeClientAdapter) addNamespaceUnstruct(unstructs []*unstructured.Unstructured, namespace string) ([]*unstructured.Unstructured, error) {
	if namespace == defaultNamespace {
		//default namespace always exists: nothing to do
		return unstructs, nil
	}

	//check if the namespace resource is already defined in the manifest
	for _, unstruct := range unstructs {
		if strings.ToLower(unstruct.GetKind()) == "namespace" && unstruct.GetName() == namespace {
			g.logger.Debugf("Namespace '%s' is defined as resource in the manifest", namespace)
			return unstructs, nil
		}
	}

	//add namespace resource to manifest
	g.logger.Debugf("Namespace '%s' is missing: will add namespace resource to the beginning of the manifest", namespace)
	nsUnstruct, err := g.newNamespaceUnstruct(namespace)
	if err != nil {
		return nil, err
	}
	result := []*unstructured.Unstructured{nsUnstruct}
	result = append(result, unstructs...)
	return result, nil
}

func (g *kubeClientAdapter) newNamespaceUnstruct(namespace string) (*unstructured.Unstructured, error) {
	//create unstructured object for missing namespace
	nsUnstructs, err := ToUnstructured([]byte(namespaceManifest), true)
	if err != nil {
		return nil, errors.Wrap(err, fmt.Sprintf("failed to create unstructured object for namespace '%s'",
			namespace))
	}
	if len(nsUnstructs) != 1 {
		return nil, fmt.Errorf("illegal state: one unstructured object for namespace '%s' expected (got %d)",
			namespace, len(nsUnstructs))
	}
	nsUnstructs[0].SetName(namespace)
	return nsUnstructs[0], nil
}

func (g *kubeClientAdapter) Delete(ctx context.Context, manifest, namespace string) ([]*Resource, error) {
	if namespace == "" {
		namespace = defaultNamespace
	}

	unstructs, err := ToUnstructured([]byte(manifest), true)
	if err != nil {
		g.logger.Errorf("Failed to process manifest file: %s", err)
		g.logger.Debugf("Manifest file: %s", manifest)
		return nil, err
	}

	pt, err := g.newProgressTracker()
	if err != nil {
		return nil, err
	}

	//delete resource in reverse order
	var deletedResources []*Resource
	for i := len(unstructs) - 1; i >= 0; i-- {
		unstruct := unstructs[i]

		g.logger.Debugf("Deleting resource kind='%s', name='%s', namespace='%s'",
			unstruct.GetKind(), unstruct.GetName(), unstruct.GetNamespace())

		metadata, err := g.kubeClient.DeleteResourceByKindAndNameAndNamespace(
			unstruct.GetKind(), unstruct.GetName(), namespace, metav1.DeleteOptions{})
		if err != nil && !k8serr.IsNotFound(err) {
			g.logger.Errorf("Failed to delete Kubernetes unstructured resource kind='%s', name='%s', namespace='%s': %s",
				unstruct.GetKind(), unstruct.GetName(), unstruct.GetNamespace(), err)
			return deletedResources, err
		}

		resource := toResource(metadata)

		//add deleted resource to result set
		deletedResources = append(deletedResources, resource)

		//if resource is watchable, add it to progress tracker
		watchable, err := progress.NewWatchableResource(resource.Kind)
		if err == nil { //add only watchable resources to progress tracker
			pt.AddResource(watchable, resource.Namespace, resource.Name)
		}
	}

	//wait until all resources were deleted
	if err := pt.Watch(ctx, progress.TerminatedState); err != nil {
		g.logger.Warnf("Watching progress of deleted resources failed: %s", err)
	}

	if err = g.kubeClient.DeleteNamespace(namespace); err != nil && !k8serr.IsNotFound(err) {
		g.logger.Errorf("Failed to delete namespace name='%s': %s",
			namespace, err)
		return deletedResources, err
	}
	return deletedResources, nil
}
func (g *kubeClientAdapter) newProgressTracker() (*progress.Tracker, error) {
	clientSet, err := g.Clientset()
	if err != nil {
		return nil, err
	}
	return progress.NewProgressTracker(clientSet, g.logger, progress.Config{
		Interval: g.config.ProgressInterval,
		Timeout:  g.config.ProgressTimeout,
	})
}

func (g *kubeClientAdapter) Clientset() (kubernetes.Interface, error) {
	return g.kubeClient.GetClientSet()
}

func (g *kubeClientAdapter) ListResource(resource string, lo metav1.ListOptions) (*unstructured.UnstructuredList, error) {
	return g.kubeClient.ListResource(resource, lo)
}

func (g *kubeClientAdapter) GetStatefulSet(ctx context.Context, name, namespace string) (*v1apps.StatefulSet, error) {
	if namespace == "" {
		namespace = defaultNamespace
	}

	clientset, err := g.Clientset()
	if err != nil {
		return nil, errors.Wrap(err, "error retrieving statefulSet")
	}

	statefulSet, err := clientset.AppsV1().
		StatefulSets(namespace).
		Get(ctx, name, metav1.GetOptions{})

	if err != nil && k8serr.IsNotFound(err) {
		return nil, nil
	}

	return statefulSet, err
}

func (g *kubeClientAdapter) GetSecret(ctx context.Context, name, namespace string) (*v1.Secret, error) {
	if namespace == "" {
		namespace = defaultNamespace
	}

	clientset, err := g.Clientset()
	if err != nil {
		return nil, errors.Wrap(err, "error retrieving secret")
	}

	secret, err := clientset.CoreV1().
		Secrets(namespace).
		Get(ctx, name, metav1.GetOptions{})

	if err != nil && k8serr.IsNotFound(err) {
		return nil, nil
	}

	return secret, err
}

func (g *kubeClientAdapter) GetService(ctx context.Context, name, namespace string) (*v1.Service, error) {
	if namespace == "" {
		namespace = defaultNamespace
	}

	clientset, err := g.Clientset()
	if err != nil {
		return nil, errors.Wrap(err, "error retrieving service")
	}

	service, err := clientset.CoreV1().
		Services(namespace).
		Get(ctx, name, metav1.GetOptions{})

	if err != nil && k8serr.IsNotFound(err) {
		return nil, nil
	}

	return service, err
}

func (g *kubeClientAdapter) GetPod(ctx context.Context, name, namespace string) (*v1.Pod, error) {
	if namespace == "" {
		namespace = defaultNamespace
	}

	clientset, err := g.Clientset()
	if err != nil {
		return nil, errors.Wrap(err, "error retrieving pod")
	}

	pod, err := clientset.CoreV1().
		Pods(namespace).
		Get(ctx, name, metav1.GetOptions{})

	if err != nil && k8serr.IsNotFound(err) {
		return nil, nil
	}

	return pod, err
}

func (g *kubeClientAdapter) GetPersistentVolumeClaim(ctx context.Context, name, namespace string) (*v1.PersistentVolumeClaim, error) {
	if namespace == "" {
		namespace = defaultNamespace
	}

	clientset, err := g.Clientset()
	if err != nil {
		return nil, errors.Wrap(err, "error retrieving pvc")
	}

	pvc, err := clientset.CoreV1().
		PersistentVolumeClaims(namespace).
		Get(ctx, name, metav1.GetOptions{})

	if err != nil && k8serr.IsNotFound(err) {
		return nil, nil
	}

	return pvc, err
}

func (g *kubeClientAdapter) GetJob(ctx context.Context, name, namespace string) (*batchv1.Job, error) {
	if namespace == "" {
		namespace = defaultNamespace
	}

	clientset, err := g.Clientset()
	if err != nil {
		return nil, errors.Wrap(err, "error retrieving pvc")
	}

	job, err := clientset.BatchV1().
		Jobs(namespace).
		Get(ctx, name, metav1.GetOptions{})

	if err != nil && k8serr.IsNotFound(err) {
		return nil, nil
	}

	return job, err
}

func toResource(m *internal.Metadata) *Resource {
	return &Resource{
		Name:      m.Name,
		Kind:      m.Kind,
		Namespace: m.Namespace,
	}
}

func ToUnstructured(manifest []byte, async bool) ([]*unstructured.Unstructured, error) {
	// expose the internal unstructured converter
	return internal.ToUnstructured(manifest, async)
}

<<<<<<< HEAD
func (g *kubeClientAdapter) GetHost() string {
	return g.kubeClient.GetHost()
=======
func ResolveNamespace(resource *unstructured.Unstructured, namespace string) string {
	if resource.GetNamespace() != "" { //namespace defined in resource has precedence
		return resource.GetNamespace()
	}
	return namespace
>>>>>>> 9135c095
}<|MERGE_RESOLUTION|>--- conflicted
+++ resolved
@@ -429,14 +429,13 @@
 	return internal.ToUnstructured(manifest, async)
 }
 
-<<<<<<< HEAD
-func (g *kubeClientAdapter) GetHost() string {
-	return g.kubeClient.GetHost()
-=======
 func ResolveNamespace(resource *unstructured.Unstructured, namespace string) string {
 	if resource.GetNamespace() != "" { //namespace defined in resource has precedence
 		return resource.GetNamespace()
 	}
 	return namespace
->>>>>>> 9135c095
+}
+
+func (g *kubeClientAdapter) GetHost() string {
+	return g.kubeClient.GetHost()
 }