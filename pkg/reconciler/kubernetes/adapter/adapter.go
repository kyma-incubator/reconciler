package adapter

import (
	"context"
	"fmt"
	"k8s.io/apimachinery/pkg/apis/meta/v1/unstructured"
	"k8s.io/apimachinery/pkg/types"
	"strings"
	"time"

	"github.com/instrumenta/kubeval/kubeval"
	k8s "github.com/kyma-incubator/reconciler/pkg/reconciler/kubernetes"
	"github.com/kyma-incubator/reconciler/pkg/reconciler/kubernetes/kubeclient"
	"github.com/kyma-incubator/reconciler/pkg/reconciler/kubernetes/progress"
	"github.com/pkg/errors"
	"go.uber.org/zap"
	v1apps "k8s.io/api/apps/v1"
	v1 "k8s.io/api/core/v1"
	k8serr "k8s.io/apimachinery/pkg/api/errors"
	metav1 "k8s.io/apimachinery/pkg/apis/meta/v1"
	"k8s.io/client-go/kubernetes"
)

const (
	defaultNamespace  = "default"
	namespaceManifest = `
apiVersion: v1
kind: Namespace
metadata:
  name: ""`
)

type kubeClientAdapter struct {
	kubeconfig string
	kubeClient kubeclient.KubeClient
	logger     *zap.SugaredLogger
	config     *Config
}

type Config struct {
	ProgressInterval time.Duration
	ProgressTimeout  time.Duration
}

func NewKubernetesClient(kubeconfig string, logger *zap.SugaredLogger, config *Config) (k8s.Client, error) {
	kubeClient, err := kubeclient.NewKubeClient(kubeconfig, logger)
	if err != nil {
		return nil, err
	}

	if config == nil {
		config = &Config{}
	}

	return &kubeClientAdapter{
		kubeconfig: kubeconfig,
		kubeClient: *kubeClient,
		logger:     logger,
		config:     config,
	}, nil
}

func (g *kubeClientAdapter) Kubeconfig() string {
	return g.kubeconfig
}

func (g *kubeClientAdapter) PatchUsingStrategy(kind, name, namespace string, p []byte, strategy types.PatchType) error {
	_, _, err := g.kubeClient.PatchUsingStrategy(kind, name, namespace, p, strategy)
	return err
}

func (g *kubeClientAdapter) Deploy(ctx context.Context, manifest, namespace string, interceptors ...k8s.ResourceInterceptor) ([]*k8s.Resource, error) {
	if namespace == "" {
		namespace = defaultNamespace
	}

	deployedResources, err := g.deployManifest(ctx, manifest, namespace, interceptors)

	//delete namespace if no resources was deployed into it
	if len(deployedResources) == 0 {
		g.logger.Warnf("Namespace '%s' was required for deploying the manifest "+
			"but no resources were finally deployed into it", namespace)
	}

	return deployedResources, err
}

func (g *kubeClientAdapter) deployManifest(ctx context.Context, manifest, namespace string, interceptors []k8s.ResourceInterceptor) ([]*k8s.Resource, error) {
	var deployedResources []*k8s.Resource

	pt, err := g.newProgressTracker()
	if err != nil {
		return nil, err
	}

	err = validateManifest(namespace, manifest)
	if err != nil {
		return nil, err
	}

	unstructs, err := kubeclient.ToUnstructured([]byte(manifest), true)
	if err != nil {
		g.logger.Errorf("Failed to process manifest data: %s", err)
		g.logger.Debugf("Manifest data: %s", manifest)
		return nil, err
	}

	unstructs, err = g.addNamespaceUnstruct(unstructs, namespace)
	if err != nil {
		return nil, err
	}

	for _, unstruct := range unstructs {
		for _, interceptor := range interceptors {
			if interceptor == nil {
				continue
			}

			if err := interceptor.Intercept(unstruct); err != nil {
				g.logger.Errorf("Failed to intercept Kubernetes unstructured entity: %s", err)
				return deployedResources, err
			}
		}
		resource, err := g.kubeClient.ApplyWithNamespaceOverride(unstruct, namespace)
		if err != nil {
			g.logger.Errorf("Failed to apply Kubernetes unstructured entity: %s", err)
			g.logger.Debugf("Used JSON data: %+v", unstruct)
			return deployedResources, err
		}

		//add deploy resource to result
		g.logger.Debugf("Kubernetes resource '%v' successfully deployed", resource)
		deployedResources = append(deployedResources, resource)

		//if resource is watchable, add it to progress tracker
		watchable, err := progress.NewWatchableResource(resource.Kind)
		if err == nil { //add only watchable resources to progress tracker
			pt.AddResource(watchable, resource.Namespace, resource.Name)
		}
	}

	g.logger.Debugf("Manifest processed: %d Kubernetes resources were successfully deployed",
		len(deployedResources))
	return deployedResources, pt.Watch(ctx, progress.ReadyState)
}

<<<<<<< HEAD
func validateManifest(namespace string, manifest string) error {
	config := kubeval.NewDefaultConfig()
	config.DefaultNamespace = namespace
	_, err := kubeval.Validate([]byte(manifest), config)
	return err
=======
func (g *kubeClientAdapter) addNamespaceUnstruct(unstructs []*unstructured.Unstructured, namespace string) ([]*unstructured.Unstructured, error) {
	if namespace == defaultNamespace {
		//default namespace always exists: nothing to do
		return unstructs, nil
	}

	//check if the namespace resource is already defined in the manifest
	for _, unstruct := range unstructs {
		if strings.ToLower(unstruct.GetKind()) == "namespace" && unstruct.GetName() == namespace {
			g.logger.Debugf("Namespace '%s' is defined as resource in the manifest", namespace)
			return unstructs, nil
		}
	}

	//add namespace resource to manifest
	g.logger.Debugf("Namespace '%s' is missing: will add namespace resource to the beginning of the manifest", namespace)
	nsUnstruct, err := g.newNamespaceUnstruct(namespace)
	if err != nil {
		return nil, err
	}
	result := []*unstructured.Unstructured{nsUnstruct}
	result = append(result, unstructs...)
	return result, nil
}

func (g *kubeClientAdapter) newNamespaceUnstruct(namespace string) (*unstructured.Unstructured, error) {
	//create unstructured object for missing namespace
	nsUnstructs, err := kubeclient.ToUnstructured([]byte(namespaceManifest), true)
	if err != nil {
		return nil, errors.Wrap(err, fmt.Sprintf("failed to create unstructured object for namespace '%s'",
			namespace))
	}
	if len(nsUnstructs) != 1 {
		return nil, fmt.Errorf("illegal state: one unstructured object for namespace '%s' expected (got %d)",
			namespace, len(nsUnstructs))
	}
	nsUnstructs[0].SetName(namespace)
	return nsUnstructs[0], nil
>>>>>>> 41af9d37
}

func (g *kubeClientAdapter) Delete(ctx context.Context, manifest, namespace string) ([]*k8s.Resource, error) {
	if namespace == "" {
		namespace = defaultNamespace
	}

	unstructs, err := kubeclient.ToUnstructured([]byte(manifest), true)
	if err != nil {
		g.logger.Errorf("Failed to process manifest file: %s", err)
		g.logger.Debugf("Manifest file: %s", manifest)
		return nil, err
	}

	pt, err := g.newProgressTracker()
	if err != nil {
		return nil, err
	}

	//delete resource in reverse order
	var deletedResources []*k8s.Resource
	for i := len(unstructs) - 1; i >= 0; i-- {
		unstruct := unstructs[i]

		g.logger.Debugf("Deleting resource kind='%s', name='%s', namespace='%s'",
			unstruct.GetKind(), unstruct.GetName(), unstruct.GetNamespace())

		resource, err := g.kubeClient.DeleteResourceByKindAndNameAndNamespace(
			unstruct.GetKind(), unstruct.GetName(), namespace, metav1.DeleteOptions{})
		if err != nil && !k8serr.IsNotFound(err) {
			g.logger.Errorf("Failed to delete Kubernetes unstructured resource kind='%s', name='%s', namespace='%s': %s",
				unstruct.GetKind(), unstruct.GetName(), unstruct.GetNamespace(), err)
			return deletedResources, err
		}

		//add deleted resource to result set
		deletedResources = append(deletedResources, resource)

		//if resource is watchable, add it to progress tracker
		watchable, err := progress.NewWatchableResource(resource.Kind)
		if err == nil { //add only watchable resources to progress tracker
			pt.AddResource(watchable, resource.Namespace, resource.Name)
		}
	}

	//wait until all resources were deleted
	if err := pt.Watch(ctx, progress.TerminatedState); err != nil {
		g.logger.Warnf("Watching progress of deleted resources failed: %s", err)
	}

	if err = g.kubeClient.DeleteNamespace(namespace); err != nil && !k8serr.IsNotFound(err) {
		g.logger.Errorf("Failed to delete namespace name='%s': %s",
			namespace, err)
		return deletedResources, err
	}
	return deletedResources, nil
}
func (g *kubeClientAdapter) newProgressTracker() (*progress.Tracker, error) {
	clientSet, err := g.Clientset()
	if err != nil {
		return nil, err
	}
	return progress.NewProgressTracker(clientSet, g.logger, progress.Config{
		Interval: g.config.ProgressInterval,
		Timeout:  g.config.ProgressTimeout,
	})
}

func (g *kubeClientAdapter) Clientset() (kubernetes.Interface, error) {
	return g.kubeClient.GetClientSet()
}

func (g *kubeClientAdapter) ListResource(resource string, lo metav1.ListOptions) (*unstructured.UnstructuredList, error) {
	return g.kubeClient.ListResource(resource, lo)
}

func (g *kubeClientAdapter) GetStatefulSet(ctx context.Context, name, namespace string) (*v1apps.StatefulSet, error) {
	if namespace == "" {
		namespace = defaultNamespace
	}

	clientset, err := g.Clientset()
	if err != nil {
		return nil, errors.Wrap(err, "Error retrieving clientSet")
	}

	app, err := clientset.AppsV1().
		StatefulSets(namespace).
		Get(ctx, name, metav1.GetOptions{})

	if err != nil && !k8serr.IsNotFound(err) {
		return nil, errors.Wrap(err, "Unable to load deployment")
	} else if err != nil && k8serr.IsNotFound(err) {
		return nil, nil
	}

	return app, nil
}

func (g *kubeClientAdapter) GetSecret(ctx context.Context, name, namespace string) (*v1.Secret, error) {
	if namespace == "" {
		namespace = defaultNamespace
	}

	clientset, err := g.Clientset()
	if err != nil {
		return nil, errors.Wrap(err, "Error retrieving clientSet")
	}

	secret, bindingErr := clientset.CoreV1().
		Secrets(namespace).
		Get(ctx, name, metav1.GetOptions{})

	if bindingErr != nil && !k8serr.IsNotFound(bindingErr) {
		return nil, errors.Wrap(bindingErr, "Error while retrieving bindings")
	} else if bindingErr != nil && k8serr.IsNotFound(bindingErr) {
		return nil, nil
	}

	return secret, nil
}<|MERGE_RESOLUTION|>--- conflicted
+++ resolved
@@ -144,13 +144,13 @@
 	return deployedResources, pt.Watch(ctx, progress.ReadyState)
 }
 
-<<<<<<< HEAD
 func validateManifest(namespace string, manifest string) error {
 	config := kubeval.NewDefaultConfig()
 	config.DefaultNamespace = namespace
 	_, err := kubeval.Validate([]byte(manifest), config)
 	return err
-=======
+}
+
 func (g *kubeClientAdapter) addNamespaceUnstruct(unstructs []*unstructured.Unstructured, namespace string) ([]*unstructured.Unstructured, error) {
 	if namespace == defaultNamespace {
 		//default namespace always exists: nothing to do
@@ -189,7 +189,6 @@
 	}
 	nsUnstructs[0].SetName(namespace)
 	return nsUnstructs[0], nil
->>>>>>> 41af9d37
 }
 
 func (g *kubeClientAdapter) Delete(ctx context.Context, manifest, namespace string) ([]*k8s.Resource, error) {
