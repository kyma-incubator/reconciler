--- conflicted
+++ resolved
@@ -1,4 +1,5 @@
 // solution from https://github.com/billiford/go-clouddriver/blob/master/pkg/kubernetes/client.go
+
 package kubeclient
 
 import (
@@ -94,13 +95,7 @@
 	helper := resource.NewHelper(restClient, restMapping)
 
 	if namespaceOverride == "" {
-<<<<<<< HEAD
 		namespaceOverride = "default"
-=======
-		setDefaultNamespaceIfScopedAndNoneSet(u, helper)
-	} else {
-		setNamespaceIfScoped(namespaceOverride, u, helper)
->>>>>>> 206726e2
 	}
 
 	SetNamespaceIfScoped(namespaceOverride, u, helper)
