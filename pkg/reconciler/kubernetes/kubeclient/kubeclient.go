// solution from https://github.com/billiford/go-clouddriver/blob/master/pkg/kubernetes/client.go

package kubeclient

import (
	"context"
	"strings"

	"k8s.io/apimachinery/pkg/types"

	k8s "github.com/kyma-incubator/reconciler/pkg/reconciler/kubernetes"
	"github.com/pkg/errors"
	k8serrors "k8s.io/apimachinery/pkg/api/errors"
	metav1 "k8s.io/apimachinery/pkg/apis/meta/v1"
	"k8s.io/apimachinery/pkg/apis/meta/v1/unstructured"
	"k8s.io/apimachinery/pkg/runtime/schema"
	"k8s.io/cli-runtime/pkg/resource"
	"k8s.io/client-go/discovery"
	"k8s.io/client-go/discovery/cached/memory"
	"k8s.io/client-go/dynamic"
	"k8s.io/client-go/kubernetes"
	"k8s.io/client-go/rest"
	"k8s.io/client-go/restmapper"
	"k8s.io/client-go/tools/clientcmd"
	clientcmdapi "k8s.io/client-go/tools/clientcmd/api"
	"k8s.io/kubectl/pkg/util"
)

type Metadata struct {
	Name      string
	Namespace string
	Group     string
	Version   string
	Resource  string
	Kind      string
}

type KubeClient struct {
	dynamicClient dynamic.Interface
	config        *rest.Config
	mapper        *restmapper.DeferredDiscoveryRESTMapper
}

func NewInClusterClient() (*KubeClient, error) {
	config, err := rest.InClusterConfig()
	if err != nil {
		return nil, err
	}

	return newForConfig(config)
}

func NewKubeClient(kubeconfig string) (*KubeClient, error) {
	config, err := getRestConfig(kubeconfig)
	if err != nil {
		return nil, err
	}

	return newForConfig(config)
}

func newForConfig(config *rest.Config) (*KubeClient, error) {
	dynamicClient, err := dynamic.NewForConfig(config)
	if err != nil {
		return nil, err
	}

	mapper, err := getDiscoveryMapper(config)
	if err != nil {
		return nil, err
	}

	return &KubeClient{
		dynamicClient: dynamicClient,
		config:        config,
		mapper:        mapper,
	}, nil
}

func (kube *KubeClient) Apply(u *unstructured.Unstructured) (*k8s.Resource, error) {
	return kube.ApplyWithNamespaceOverride(u, "")
}

// ApplyWithNamespaceOverride applies a given manifest with an optional namespace to override.
// If no namespace is set on the manifest and no namespace override is passed in then we set the namespace to 'default'.
// If namespaceOverride is empty it will NOT override the namespace set on the manifest.
// We only override the namespace if the manifest is NOT cluster scoped (i.e. a ClusterRole) and namespaceOverride is NOT an
// empty string.
func (kube *KubeClient) ApplyWithNamespaceOverride(u *unstructured.Unstructured, namespaceOverride string) (*k8s.Resource, error) {
	metadata := &k8s.Resource{}
	gvk := u.GroupVersionKind()

	restMapping, err := kube.mapper.RESTMapping(gvk.GroupKind(), gvk.Version)
	if err != nil {
		return metadata, err
	}

	gv := gvk.GroupVersion()
	kube.config.GroupVersion = &gv

	restClient, err := newRestClient(*kube.config, gv)
	if err != nil {
		return metadata, err
	}

	helper := resource.NewHelper(restClient, restMapping)

<<<<<<< HEAD
	if namespaceOverride == "" {
		namespaceOverride = "default"
	}
=======
	setDefaultNamespaceIfScopedAndNoneSet(namespaceOverride, u, helper)
>>>>>>> d324f601

	SetNamespaceIfScoped(namespaceOverride, u, helper)

	info := &resource.Info{
		Client:          restClient,
		Mapping:         restMapping,
		Namespace:       u.GetNamespace(),
		Name:            u.GetName(),
		Source:          "",
		Object:          u,
		ResourceVersion: restMapping.Resource.Version,
	}

	patcher := newPatcher(info, helper)

	// Get the modified configuration of the object. Embed the result
	// as an annotation in the modified configuration, so that it will appear
	// in the patch sent to the server.
	modified, err := util.GetModifiedConfiguration(info.Object, true, unstructured.UnstructuredJSONScheme)
	if err != nil {
		return metadata, err
	}

	if err := info.Get(); err != nil {
		if !k8serrors.IsNotFound(err) {
			return metadata, err
		}

		// Create the resource if it doesn't exist
		// First, update the annotation used by kubectl kubeClient
		if err := util.CreateApplyAnnotation(info.Object, unstructured.UnstructuredJSONScheme); err != nil {
			return metadata, err
		}

		// Then create the resource and skip the three-way merge
		obj, err := helper.Create(info.Namespace, true, info.Object)
		if err != nil {
			return metadata, err
		}

		_ = info.Refresh(obj, true)
	}

	_, patchedObject, err := patcher.Patch(info.Object, modified, info.Namespace, info.Name)
	if err != nil {
		return metadata, err
	}

	_ = info.Refresh(patchedObject, true)

	metadata.Name = u.GetName()
	metadata.Namespace = u.GetNamespace()
	metadata.Kind = gvk.Kind

	return metadata, nil
}

func (kube *KubeClient) GetClientSet() (*kubernetes.Clientset, error) {
	return kubernetes.NewForConfig(kube.config)
}

func (kube *KubeClient) DeleteResourceByKindAndNameAndNamespace(kind, name, namespace string, do metav1.DeleteOptions) (*k8s.Resource, error) {
	gvk, err := kube.mapper.KindFor(schema.GroupVersionResource{
		Resource: kind,
	})
	if err != nil {
		return nil, err
	}

	var isNamespaceResource = strings.ToLower(gvk.Kind) == "namespace"

	if !isNamespaceResource && namespace == "" { //set qualified namespace (except resource is of kind 'namespace')
		namespace = "default"
	}

	restMapping, err := kube.mapper.RESTMapping(gvk.GroupKind(), gvk.Version)
	if err != nil {
		return nil, err
	}

	restClient, err := newRestClient(*kube.config, gvk.GroupVersion())
	if err != nil {
		return nil, err
	}

	helper := resource.NewHelper(restClient, restMapping)

	if helper.NamespaceScoped {
		err = kube.dynamicClient.
			Resource(restMapping.Resource).
			Namespace(namespace).
			Delete(context.TODO(), name, do)
	} else {
		err = kube.dynamicClient.
			Resource(restMapping.Resource).
			Delete(context.TODO(), name, do)
	}

	//return deleted resource
	if isNamespaceResource {
		namespace = "" //namespace resources have always an empty namespace field
	}
	return &k8s.Resource{
		Kind:      kind,
		Name:      name,
		Namespace: namespace,
	}, err
}

// Get a manifest by resource/kind (example: 'pods' or 'pod'),
// name (example: 'my-pod'), and namespace (example: 'my-namespace').
func (kube *KubeClient) Get(kind, name, namespace string) (*unstructured.Unstructured, error) {
	gvk, err := kube.mapper.KindFor(schema.GroupVersionResource{Resource: kind})
	if err != nil {
		return nil, err
	}

	restMapping, err := kube.mapper.RESTMapping(gvk.GroupKind(), gvk.Version)
	if err != nil {
		return nil, err
	}

	restClient, err := newRestClient(*kube.config, gvk.GroupVersion())
	if err != nil {
		return nil, err
	}

	var u *unstructured.Unstructured

	helper := resource.NewHelper(restClient, restMapping)
	if helper.NamespaceScoped {
		u, err = kube.dynamicClient.
			Resource(restMapping.Resource).
			Namespace(namespace).
			Get(context.TODO(), name, metav1.GetOptions{})
	} else {
		u, err = kube.dynamicClient.
			Resource(restMapping.Resource).
			Get(context.TODO(), name, metav1.GetOptions{})
	}

	return u, err
}

// ListResource lists all resources by their kind or resource (e.g. "replicaset" or "replicasets").
func (kube *KubeClient) ListResource(resource string, lo metav1.ListOptions) (*unstructured.UnstructuredList, error) {
	gvr, err := kube.mapper.ResourceFor(schema.GroupVersionResource{Resource: resource})
	if err != nil {
		return nil, err
	}
	return kube.dynamicClient.Resource(gvr).List(context.TODO(), lo)
}

func (kube *KubeClient) Patch(kind, name, namespace string, p []byte) (Metadata, *unstructured.Unstructured, error) {
	return kube.PatchUsingStrategy(kind, name, namespace, p, types.StrategicMergePatchType)
}

func (kube *KubeClient) PatchUsingStrategy(kind, name, namespace string, p []byte, strategy types.PatchType) (Metadata, *unstructured.Unstructured, error) {
	metadata := Metadata{}
	gvk, err := kube.mapper.KindFor(schema.GroupVersionResource{Resource: kind})
	if err != nil {
		return metadata, nil, err
	}

	restMapping, err := kube.mapper.RESTMapping(gvk.GroupKind(), gvk.Version)
	if err != nil {
		return metadata, nil, err
	}

	restClient, err := newRestClient(*kube.config, gvk.GroupVersion())
	if err != nil {
		return metadata, nil, err
	}

	helper := resource.NewHelper(restClient, restMapping)

	var u *unstructured.Unstructured

	if helper.NamespaceScoped {
		u, err = kube.dynamicClient.
			Resource(restMapping.Resource).
			Namespace(namespace).
			Patch(context.TODO(), name, strategy, p, metav1.PatchOptions{})
	} else {
		u, err = kube.dynamicClient.
			Resource(restMapping.Resource).
			Patch(context.TODO(), name, strategy, p, metav1.PatchOptions{})
	}

	if err != nil {
		return metadata, nil, err
	}

	gvr := restMapping.Resource

	metadata.Name = u.GetName()
	metadata.Namespace = u.GetNamespace()
	metadata.Group = gvr.Group
	metadata.Resource = gvr.Resource
	metadata.Version = gvr.Version
	metadata.Kind = gvk.Kind

	return metadata, u, err
}

func newRestClient(restConfig rest.Config, gv schema.GroupVersion) (rest.Interface, error) {
	restConfig.ContentConfig = resource.UnstructuredPlusDefaultContentConfig()
	restConfig.GroupVersion = &gv

	if len(gv.Group) == 0 {
		restConfig.APIPath = "/api"
	} else {
		restConfig.APIPath = "/apis"
	}

	return rest.RESTClientFor(&restConfig)
}

func getDiscoveryMapper(restConfig *rest.Config) (*restmapper.DeferredDiscoveryRESTMapper, error) {
	// Prepare a RESTMapper to find GVR
	dc, err := discovery.NewDiscoveryClientForConfig(restConfig)
	if err != nil {
		return nil, errors.Wrap(err, "Failed to create new discovery client")
	}

	discoveryMapper := restmapper.NewDeferredDiscoveryRESTMapper(memory.NewMemCacheClient(dc))
	return discoveryMapper, nil
}

func getRestConfig(kubeconfig string) (*rest.Config, error) {
	return clientcmd.BuildConfigFromKubeconfigGetter("", func() (config *clientcmdapi.Config, e error) {
		return clientcmd.Load([]byte(kubeconfig))
	})
<<<<<<< HEAD
=======
}

func setDefaultNamespaceIfScopedAndNoneSet(namespace string, u *unstructured.Unstructured, helper *resource.Helper) {
	if helper.NamespaceScoped {
		resNamespace := u.GetNamespace()
		if resNamespace == "" {
			if namespace == "" {
				namespace = "default"
			}
			u.SetNamespace(namespace)
		}
	}
>>>>>>> d324f601
}<|MERGE_RESOLUTION|>--- conflicted
+++ resolved
@@ -105,13 +105,7 @@
 
 	helper := resource.NewHelper(restClient, restMapping)
 
-<<<<<<< HEAD
-	if namespaceOverride == "" {
-		namespaceOverride = "default"
-	}
-=======
 	setDefaultNamespaceIfScopedAndNoneSet(namespaceOverride, u, helper)
->>>>>>> d324f601
 
 	SetNamespaceIfScoped(namespaceOverride, u, helper)
 
@@ -345,8 +339,6 @@
 	return clientcmd.BuildConfigFromKubeconfigGetter("", func() (config *clientcmdapi.Config, e error) {
 		return clientcmd.Load([]byte(kubeconfig))
 	})
-<<<<<<< HEAD
-=======
 }
 
 func setDefaultNamespaceIfScopedAndNoneSet(namespace string, u *unstructured.Unstructured, helper *resource.Helper) {
@@ -359,5 +351,4 @@
 			u.SetNamespace(namespace)
 		}
 	}
->>>>>>> d324f601
 }