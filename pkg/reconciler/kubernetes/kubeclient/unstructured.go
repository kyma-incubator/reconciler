package kubeclient

import (
	"bufio"
	"bytes"
	"github.com/pkg/errors"
	"io"
	"k8s.io/apimachinery/pkg/apis/meta/v1/unstructured"
	"k8s.io/apimachinery/pkg/runtime"
	utilyaml "k8s.io/apimachinery/pkg/util/yaml"
	yamlToJson "sigs.k8s.io/yaml"
)

func ToUnstructured(manifest []byte, async bool) ([]*unstructured.Unstructured, error) {
	var result []*unstructured.Unstructured
	var err error

	chanMes, chanErr := readYaml(manifest, async)
Loop:
	for {
		select {
		case yamlData, ok := <-chanMes:
			if !ok {
				//channel closed
				break Loop
			}

			//convert YAML to JSON
			jsonData, err := yamlToJson.YAMLToJSON(yamlData)
			if err != nil {
				break Loop
			}

			if string(jsonData) == "null" {
				//YAML didn't contain any valuable JSON data (e.g. just comments)
				continue
			}

			//get unstructured entity from JSON and intercept
			unstruct, err := newUnstructured(jsonData)
			if err != nil {
				break Loop
			}
			result = append(result, unstruct)

		case err = <-chanErr:
			break Loop
		}
	}
	return result, err
}

func readYaml(data []byte, async bool) (<-chan []byte, <-chan error) {
	var (
		chanErr        = make(chan error)
		chanBytes      = make(chan []byte)
		multidocReader = utilyaml.NewYAMLReader(bufio.NewReader(bytes.NewReader(data)))
	)

	readFct := func() {
		defer close(chanErr)
		defer close(chanBytes)

		for {
			buf, err := multidocReader.Read()
			if err != nil {
				if err == io.EOF {
					return
				}
				chanErr <- errors.Wrap(err, "failed to read yaml data")
				return
			}
			chanBytes <- buf
		}
	}

	if async {
		go readFct()
	} else {
		readFct()
	}

	return chanBytes, chanErr
}

//newUnstructured converts a map[string]interface{} to a kubernetes unstructured.Unstructured
//object.
//From https://github.com/billiford/go-clouddriver/blob/master/pkg/kubernetes/unstructured.go
func newUnstructured(b []byte) (*unstructured.Unstructured, error) {
	obj, _, err := unstructured.UnstructuredJSONScheme.Decode(b, nil, nil)
	if err != nil {
		return nil, err
	}
	// Convert the runtime.Object to unstructured.Unstructured.
	m, err := runtime.DefaultUnstructuredConverter.ToUnstructured(obj)
	if err != nil {
		return nil, err
	}

	return &unstructured.Unstructured{
		Object: m,
	}, nil
<<<<<<< HEAD
}

func SetNamespaceIfScoped(namespace string, u *unstructured.Unstructured, helper *resource.Helper) {
	if u.GetNamespace() == "" && helper.NamespaceScoped {
		u.SetNamespace(namespace)
	}
=======
>>>>>>> 206726e2
}<|MERGE_RESOLUTION|>--- conflicted
+++ resolved
@@ -100,13 +100,10 @@
 	return &unstructured.Unstructured{
 		Object: m,
 	}, nil
-<<<<<<< HEAD
 }
 
 func SetNamespaceIfScoped(namespace string, u *unstructured.Unstructured, helper *resource.Helper) {
 	if u.GetNamespace() == "" && helper.NamespaceScoped {
 		u.SetNamespace(namespace)
 	}
-=======
->>>>>>> 206726e2
 }