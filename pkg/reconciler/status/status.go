--- conflicted
+++ resolved
@@ -68,11 +68,8 @@
 		callback:        callback,
 		debug:           debug,
 		status:          reconciler.NotStarted,
-<<<<<<< HEAD
 		timeout:         time.NewTimer(config.Timeout),
-=======
 		logger:          logger,
->>>>>>> 6e750276
 	}, nil
 }
 
@@ -101,13 +98,8 @@
 		return err
 	}
 
-<<<<<<< HEAD
 	go func(status reconciler.Status, interval time.Duration, timeout time.Duration, onlyOnce bool) {
-		su.logger().Debugf("Starting new update loop for status '%s' (update only once: %t)", status, onlyOnce)
-=======
-	go func(status reconciler.Status, interval time.Duration, onlyOnce bool) {
 		su.logger.Debugf("Starting new update loop for status '%s' (update only once: %t)", status, onlyOnce)
->>>>>>> 6e750276
 		if err := task(status); err == nil && onlyOnce {
 			su.logger.Debugf("Status '%s' successfully communicated: stopping update loop", status)
 			return
@@ -123,7 +115,7 @@
 				su.closeContext()
 				return
 			case <-su.timeout.C:
-				su.logger().Debugf("Stopping update loop for status '%s' because timeout of %.1f secs reached",
+				su.logger.Debugf("Stopping update loop for status '%s' because timeout of %.1f secs reached",
 					status, timeout.Seconds())
 				su.closeContext()
 				return
