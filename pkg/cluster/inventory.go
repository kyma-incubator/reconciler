package cluster

import (
	"bytes"
	"fmt"
	"time"

	"github.com/pkg/errors"

	"github.com/kyma-incubator/reconciler/pkg/db"
	"github.com/kyma-incubator/reconciler/pkg/keb"
	"github.com/kyma-incubator/reconciler/pkg/model"
	"github.com/kyma-incubator/reconciler/pkg/repository"
)

type Inventory interface {
	CreateOrUpdate(contractVersion int64, cluster *keb.Cluster) (*State, error)
	UpdateStatus(State *State, status model.Status) (*State, error)
	MarkForDeletion(runtimeID string) (*State, error)
	Delete(runtimeID string) error
	Get(runtimeID string, configVersion int64) (*State, error)
	GetLatest(runtimeID string) (*State, error)
	StatusChanges(runtimeID string, offset time.Duration) ([]*StatusChange, error)
	ClustersToReconcile(reconcileInterval time.Duration) ([]*State, error)
	ClustersNotReady() ([]*State, error)
<<<<<<< HEAD
	CountRetries(runtimeID string, configVersion int64, maxRetries int) (int, error)
	WithTx(tx *db.Tx) (Inventory, error)
=======
	CountRetries(runtimeID string, configVersion int64, maxRetries int, errorStatus ...model.Status) (int, error)
>>>>>>> 172bd53d
}

type DefaultInventory struct {
	*repository.Repository
	metricsCollector
}

type metricsCollector interface {
	OnClusterStateUpdate(state *State) error
}

type clusterStatusIdent struct {
	clusterVersion int64
	configVersion  int64
}

func NewInventory(conn db.Connection, debug bool, collector metricsCollector) (Inventory, error) {
	repo, err := repository.NewRepository(conn, debug)
	if err != nil {
		return nil, err
	}
	return &DefaultInventory{repo, collector}, nil
}

<<<<<<< HEAD
func (i *DefaultInventory) WithTx(tx *db.Tx) (Inventory, error) {
	return NewInventory(tx, i.Debug, i.metricsCollector)
}
func (i *DefaultInventory) CountRetries(runtimeID string, configVersion int64, maxRetries int) (int, error) {
=======
func (i *DefaultInventory) CountRetries(runtimeID string, configVersion int64, maxRetries int, errorStatus ...model.Status) (int, error) {
>>>>>>> 172bd53d
	var maxStatusHistoryLength = maxRetries * 5 //cluster can have three interims state between errors, thus 5 is more than enough
	q, err := db.NewQuery(i.Conn, &model.ClusterStatusEntity{}, i.Logger)
	if err != nil {
		return 0, errors.Wrap(err, fmt.Sprintf("failed to initialize query for runtime %s", runtimeID))
	}
	clusterStatuses, err := q.Select().Where(map[string]interface{}{"RuntimeID": runtimeID, "ConfigVersion": configVersion}).OrderBy(map[string]string{"ID": "desc"}).Limit(maxStatusHistoryLength).GetMany()
	if err != nil {
		return 0, errors.Wrap(err, fmt.Sprintf("failed to count error for runtime %s", runtimeID))
	}

	errCnt := 0
	for _, clusterStatus := range clusterStatuses {
		clStatusEntity := clusterStatus.(*model.ClusterStatusEntity)
		if clStatusEntity.Status.IsFinal() {
			if statusInSlice(clStatusEntity.Status, errorStatus) {
				errCnt++
			} else {
				break
			}
		}
	}
	return errCnt, nil
}

func statusInSlice(status model.Status, statusList []model.Status) bool {
	for _, s := range statusList {
		if s == status {
			return true
		}
	}
	return false
}

func (i *DefaultInventory) CreateOrUpdate(contractVersion int64, cluster *keb.Cluster) (*State, error) {
	if len(cluster.KymaConfig.Components) == 0 {
		return nil, fmt.Errorf("error creating cluster with RuntimeID: %s, component list is empty", cluster.RuntimeID)
	}
	dbOps := func(tx *db.Tx) (interface{}, error) {
		clusterEntity, err := i.createCluster(contractVersion, cluster)
		if err != nil {
			return nil, err
		}
		clusterConfigurationEntity, err := i.createConfiguration(contractVersion, cluster, clusterEntity)
		if err != nil {
			return nil, err
		}
		clusterStatusEntity, err := i.createStatus(clusterConfigurationEntity, model.ClusterStatusReconcilePending)
		if err != nil {
			return nil, err
		}
		return &State{
			Cluster:       clusterEntity,
			Configuration: clusterConfigurationEntity,
			Status:        clusterStatusEntity,
		}, nil
	}

	state, err := db.TransactionResult(i.Conn, dbOps, i.Logger)
	if err != nil {
		i.Logger.Errorf("Inventory failed to create/update cluster with runtimeID '%s': %s", cluster.RuntimeID, err)
		return nil, err
	}

	stateEntity := state.(*State)
	err = i.metricsCollector.OnClusterStateUpdate(stateEntity)
	if err != nil {
		return nil, err
	}

	i.Logger.Infof("Inventory created/updated cluster with runtimeID '%s' "+
		"(clusterVersion:%d/configVersion:%d/status:%s)",
		stateEntity.Cluster.RuntimeID,
		stateEntity.Cluster.Version, stateEntity.Configuration.Version, stateEntity.Status.Status)

	return stateEntity, nil
}

func (i *DefaultInventory) createCluster(contractVersion int64, cluster *keb.Cluster) (*model.ClusterEntity, error) {
	newClusterEntity := &model.ClusterEntity{
		RuntimeID:  cluster.RuntimeID,
		Runtime:    &cluster.RuntimeInput,
		Metadata:   &cluster.Metadata,
		Kubeconfig: cluster.Kubeconfig,
		Contract:   contractVersion,
	}

	//check if a new version is required
	oldClusterEntity, err := i.latestCluster(cluster.RuntimeID)
	if err == nil {
		if oldClusterEntity.Equal(newClusterEntity) { //reuse existing cluster entity
			i.Logger.Debugf("No differences found for cluster '%s': not creating new database entity", cluster.RuntimeID)
			return oldClusterEntity, nil
		}
	} else if !repository.IsNotFoundError(err) {
		//unexpected error
		return nil, err
	}

	//create new version
	q, err := db.NewQuery(i.Conn, newClusterEntity, i.Logger)
	if err != nil {
		return nil, err
	}
	err = q.Insert().Exec()
	if err != nil {
		return nil, err
	}

	return newClusterEntity, nil
}

func (i *DefaultInventory) createConfiguration(contractVersion int64, cluster *keb.Cluster, clusterEntity *model.ClusterEntity) (*model.ClusterConfigurationEntity, error) {
	newConfigEntity := &model.ClusterConfigurationEntity{
		RuntimeID:      clusterEntity.RuntimeID,
		ClusterVersion: clusterEntity.Version,
		KymaVersion:    cluster.KymaConfig.Version,
		KymaProfile:    cluster.KymaConfig.Profile,
		Components: func() []*keb.Component {
			var result []*keb.Component
			for idx := range cluster.KymaConfig.Components {
				result = append(result, &cluster.KymaConfig.Components[idx])
			}
			return result
		}(),
		Administrators: cluster.KymaConfig.Administrators,
		Contract:       contractVersion,
	}

	//check if a new version is required
	oldConfigEntity, err := i.latestConfig(clusterEntity.Version)
	if err == nil {
		if oldConfigEntity.Equal(newConfigEntity) { //reuse existing config entity
			i.Logger.Debugf("No differences found for configuration of cluster '%s': not creating new database entity", cluster.RuntimeID)
			return oldConfigEntity, nil
		}
	} else if !repository.IsNotFoundError(err) {
		//unexpected error
		return nil, err
	}

	//create new version
	q, err := db.NewQuery(i.Conn, newConfigEntity, i.Logger)
	if err != nil {
		return nil, err
	}
	err = q.Insert().Exec()
	if err != nil {
		return nil, err
	}

	return newConfigEntity, nil
}

func (i *DefaultInventory) createStatus(configEntity *model.ClusterConfigurationEntity, status model.Status) (*model.ClusterStatusEntity, error) {
	newStatusEntity := &model.ClusterStatusEntity{
		RuntimeID:      configEntity.RuntimeID,
		ClusterVersion: configEntity.ClusterVersion,
		ConfigVersion:  configEntity.Version,
		Status:         status,
	}

	//check if a new version is required
	oldStatusEntity, err := i.latestStatus(configEntity.Version)
	if err == nil {
		if oldStatusEntity.Equal(newStatusEntity) { //reuse existing status entity
			i.Logger.Debugf("No differences found for status of cluster '%s': not creating new database entity", configEntity.RuntimeID)
			return oldStatusEntity, nil
		}
		if oldStatusEntity.Status.IsDisabled() {
			newStatusEntity.Status = model.ClusterStatusReconcileDisabled
		}
	} else if !repository.IsNotFoundError(err) {
		//unexpected error
		return nil, err
	}

	//create new status
	q, err := db.NewQuery(i.Conn, newStatusEntity, i.Logger)
	if err != nil {
		return nil, err
	}
	err = q.Insert().Exec()
	if err != nil {
		return nil, err
	}

	return newStatusEntity, nil
}

func (i *DefaultInventory) UpdateStatus(state *State, status model.Status) (*State, error) {
	newStatus, err := i.createStatus(state.Configuration, status)
	if err != nil {
		return state, err
	}
	state.Status = newStatus
	err = i.metricsCollector.OnClusterStateUpdate(state)
	if err != nil {
		return state, err
	}
	return state, nil
}

func (i *DefaultInventory) MarkForDeletion(runtimeID string) (*State, error) {
	clusterState, err := i.GetLatest(runtimeID)
	if err != nil {
		return nil, err
	}
	return i.UpdateStatus(clusterState, model.ClusterStatusDeletePending)
}

func (i *DefaultInventory) Delete(runtimeID string) error {
	dbOps := func(tx *db.Tx) error {
		newClusterName := fmt.Sprintf("deleted_%d_%s", time.Now().Unix(), runtimeID)
		updateSQLTpl := "UPDATE %s SET %s=$1, %s=$2 WHERE %s=$3 OR %s=$4" //OR condition required for Postgres: new cluster-name is automatically cascaded to config-status table

		//update name of all cluster entities
		clusterEntity := &model.ClusterEntity{}
		clusterColHandler, err := db.NewColumnHandler(clusterEntity, i.Conn, i.Logger)
		if err != nil {
			return err
		}
		clusterColName, err := clusterColHandler.ColumnName("RuntimeID")
		if err != nil {
			return err
		}
		clusterDelColName, err := clusterColHandler.ColumnName("Deleted")
		if err != nil {
			return err
		}
		clusterUpdateSQL := fmt.Sprintf(updateSQLTpl, clusterEntity.Table(), clusterColName, clusterDelColName, clusterColName, clusterColName)
		if _, err := i.Conn.Exec(clusterUpdateSQL, newClusterName, "TRUE", runtimeID, newClusterName); err != nil {
			return err
		}

		//update cluster-name of all referenced cluster-config entities
		configEntity := &model.ClusterConfigurationEntity{}
		configColHandler, err := db.NewColumnHandler(configEntity, i.Conn, i.Logger)
		if err != nil {
			return err
		}
		configClusterColName, err := configColHandler.ColumnName("RuntimeID")
		if err != nil {
			return err
		}
		configDelColName, err := configColHandler.ColumnName("Deleted")
		if err != nil {
			return err
		}
		configUpdateSQL := fmt.Sprintf(updateSQLTpl, configEntity.Table(), configClusterColName, configDelColName, configClusterColName, configClusterColName)
		if _, err := i.Conn.Exec(configUpdateSQL, newClusterName, "TRUE", runtimeID, newClusterName); err != nil {
			return err
		}

		//update cluster-name of all referenced cluster-status entities
		statusEntity := &model.ClusterStatusEntity{}
		statusColHandler, err := db.NewColumnHandler(statusEntity, i.Conn, i.Logger)
		if err != nil {
			return err
		}
		statusClusterColName, err := statusColHandler.ColumnName("RuntimeID")
		if err != nil {
			return err
		}
		statusDelColName, err := statusColHandler.ColumnName("Deleted")
		if err != nil {
			return err
		}
		statusUpdateSQL := fmt.Sprintf(updateSQLTpl, statusEntity.Table(), statusClusterColName, statusDelColName, statusClusterColName, statusClusterColName)
		if _, err := i.Conn.Exec(statusUpdateSQL, newClusterName, "TRUE", runtimeID, newClusterName); err != nil {
			return err
		}

		//done
		return nil
	}
	err := db.Transaction(i.Conn, dbOps, i.Logger)
	if err == nil {
		i.Logger.Infof("Inventory deleted cluster with runtimeID '%s'", runtimeID)
	} else {
		i.Logger.Errorf("Inventory failed to delete cluster with runtimeID '%s': %s", runtimeID, err)
	}
	return err
}

func (i *DefaultInventory) Get(runtimeID string, configVersion int64) (*State, error) {
	configEntity, err := i.config(runtimeID, configVersion)
	if err != nil {
		return nil, err
	}
	statusEntity, err := i.latestStatus(configVersion)
	if err != nil {
		return nil, err
	}
	clusterEntity, err := i.cluster(configEntity.ClusterVersion)
	if err != nil {
		return nil, err
	}
	return &State{
		Cluster:       clusterEntity,
		Configuration: configEntity,
		Status:        statusEntity,
	}, nil
}

func (i *DefaultInventory) GetLatest(runtimeID string) (*State, error) {
	clusterEntity, err := i.latestCluster(runtimeID)
	if err != nil {
		return nil, err
	}
	configEntity, err := i.latestConfig(clusterEntity.Version)
	if err != nil {
		return nil, err
	}
	statusEntity, err := i.latestStatus(configEntity.Version)
	if err != nil {
		return nil, err
	}

	return &State{
		Cluster:       clusterEntity,
		Configuration: configEntity,
		Status:        statusEntity,
	}, nil
}

func (i *DefaultInventory) latestStatus(configVersion int64) (*model.ClusterStatusEntity, error) {
	q, err := db.NewQuery(i.Conn, &model.ClusterStatusEntity{}, i.Logger)
	if err != nil {
		return nil, err
	}
	whereCond := map[string]interface{}{
		"ConfigVersion": configVersion,
	}
	statusEntity, err := q.Select().
		Where(whereCond).
		OrderBy(map[string]string{"ID": "desc"}).
		GetOne()
	if err != nil {
		return nil, i.NewNotFoundError(err, statusEntity, whereCond)
	}
	return statusEntity.(*model.ClusterStatusEntity), nil
}

func (i *DefaultInventory) config(runtimeID string, configVersion int64) (*model.ClusterConfigurationEntity, error) {
	q, err := db.NewQuery(i.Conn, &model.ClusterConfigurationEntity{}, i.Logger)
	if err != nil {
		return nil, err
	}
	whereCond := map[string]interface{}{
		"Version":   configVersion,
		"RuntimeID": runtimeID,
	}
	configEntity, err := q.Select().
		Where(whereCond).
		GetOne()
	if err != nil {
		return nil, i.NewNotFoundError(err, configEntity, whereCond)
	}
	return configEntity.(*model.ClusterConfigurationEntity), nil
}

func (i *DefaultInventory) latestConfig(clusterVersion int64) (*model.ClusterConfigurationEntity, error) {
	q, err := db.NewQuery(i.Conn, &model.ClusterConfigurationEntity{}, i.Logger)
	if err != nil {
		return nil, err
	}
	whereCond := map[string]interface{}{
		"ClusterVersion": clusterVersion,
	}
	configEntity, err := q.Select().
		Where(whereCond).
		OrderBy(map[string]string{"Version": "desc"}).
		GetOne()
	if err != nil {
		return nil, i.NewNotFoundError(err, configEntity, whereCond)
	}
	return configEntity.(*model.ClusterConfigurationEntity), nil
}

func (i *DefaultInventory) cluster(clusterVersion int64) (*model.ClusterEntity, error) {
	q, err := db.NewQuery(i.Conn, &model.ClusterEntity{}, i.Logger)
	if err != nil {
		return nil, err
	}
	whereCond := map[string]interface{}{
		"Version": clusterVersion,
		"Deleted": false,
	}
	clusterEntity, err := q.Select().
		Where(whereCond).
		GetOne()
	if err != nil {
		return nil, i.NewNotFoundError(err, clusterEntity, whereCond)
	}
	return clusterEntity.(*model.ClusterEntity), nil
}

func (i *DefaultInventory) latestCluster(runtimeID string) (*model.ClusterEntity, error) {
	q, err := db.NewQuery(i.Conn, &model.ClusterEntity{}, i.Logger)
	if err != nil {
		return nil, err
	}
	whereCond := map[string]interface{}{
		"RuntimeID": runtimeID,
		"Deleted":   false,
	}
	clusterEntity, err := q.Select().
		Where(whereCond).
		OrderBy(map[string]string{
			"Version": "desc",
		}).
		GetOne()
	if err != nil {
		return nil, i.NewNotFoundError(err, clusterEntity, whereCond)
	}
	return clusterEntity.(*model.ClusterEntity), nil
}

func (i *DefaultInventory) ClustersToReconcile(reconcileInterval time.Duration) ([]*State, error) {
	var filters []statusSQLFilter
	if reconcileInterval > 0 {
		filters = append(filters, &reconcileIntervalFilter{
			reconcileInterval: reconcileInterval,
		})
	}
	filters = append(filters, &statusFilter{
		allowedStatuses: []model.Status{model.ClusterStatusReconcilePending, model.ClusterStatusDeletePending},
	})
	return i.filterClusters(filters...)
}

func (i *DefaultInventory) ClustersNotReady() ([]*State, error) {
	statusFilter := &statusFilter{
		allowedStatuses: []model.Status{
			model.ClusterStatusReconciling, model.ClusterStatusReconcileError, model.ClusterStatusReconcileDisabled,
			model.ClusterStatusDeleting, model.ClusterStatusDeleteError},
	}
	return i.filterClusters(statusFilter)
}

func (i *DefaultInventory) filterClusters(filters ...statusSQLFilter) ([]*State, error) {
	//get DDL for sub-query
	clusterStatusEntity := &model.ClusterStatusEntity{}

	statusColHandler, err := db.NewColumnHandler(clusterStatusEntity, i.Conn, i.Logger)
	if err != nil {
		return nil, err
	}
	idColName, err := statusColHandler.ColumnName("ID")
	if err != nil {
		return nil, err
	}
	runtimeIDColName, err := statusColHandler.ColumnName("RuntimeID")
	if err != nil {
		return nil, err
	}
	clusterVersionColName, err := statusColHandler.ColumnName("ClusterVersion")
	if err != nil {
		return nil, err
	}
	configVersionColName, err := statusColHandler.ColumnName("ConfigVersion")
	if err != nil {
		return nil, err
	}
	deletedColName, err := statusColHandler.ColumnName("Deleted")
	if err != nil {
		return nil, err
	}

	q, err := db.NewQuery(i.Conn, clusterStatusEntity, i.Logger)
	if err != nil {
		return nil, err
	}

	columnMap := map[string]string{ //just for convenience to avoid longer parameter lists
		"ID":             idColName,
		"RuntimeID":      runtimeIDColName,
		"ClusterVersion": clusterVersionColName,
		"ConfigVersion":  configVersionColName,
		"Deleted":        deletedColName,
	}
	statusIdsSQL, statusIdsArgs, err := i.buildLatestStatusIdsSQL(columnMap, clusterStatusEntity)
	if err != nil {
		return nil, err
	}
	if statusIdsSQL == "" { //no status entities found to reconcile
		return nil, nil
	}

	statusFilterSQL, err := i.buildStatusFilterSQL(filters, statusColHandler)
	if err != nil {
		return nil, err
	}

	clusterStatuses, err := q.Select().
		WhereIn("ID", statusIdsSQL, statusIdsArgs...). //query latest cluster states (= max(configVersion) within max(clusterVersion))
		WhereRaw(statusFilterSQL).                     //filter these states also by provided criteria (by statuses, reconcile-interval etc.)
		Where(map[string]interface{}{"Deleted": false}).
		GetMany()
	if err != nil {
		return nil, err
	}

	//retrieve clusters which require a reconciliation
	var result []*State
	for _, clusterStatus := range clusterStatuses {
		clStateEntity := clusterStatus.(*model.ClusterStatusEntity)
		state, err := i.Get(clStateEntity.RuntimeID, clStateEntity.ConfigVersion)
		if err != nil {
			return nil, err
		}
		result = append(result, state)
	}

	return result, nil
}

func (i *DefaultInventory) buildLatestStatusIdsSQL(columnMap map[string]string, clusterStatusEntity *model.ClusterStatusEntity) (string, []interface{}, error) {
	var args []interface{}

	//SQL to retrieve the latest statuses => max(config_version) within max(cluster_version):
	/*
		select cluster_version, max(config_version) from inventory_cluster_config_statuses where cluster_version in (
			select max(cluster_version) from inventory_cluster_config_statuses group by runtime_id
		) group by cluster_version
	*/
	dataRows, err := i.Conn.Query(
		fmt.Sprintf(
			"SELECT %s, MAX(%s) FROM %s WHERE %s IN (SELECT MAX(%s) FROM %s WHERE %s=$1 GROUP BY %s) GROUP BY %s ",
			columnMap["ClusterVersion"], columnMap["ConfigVersion"], clusterStatusEntity.Table(), columnMap["ClusterVersion"],
			columnMap["ClusterVersion"], clusterStatusEntity.Table(), columnMap["Deleted"], columnMap["RuntimeID"],
			columnMap["ClusterVersion"]),
		false)

	if err != nil {
		return "", args, errors.Wrap(err, "failed to retrieve cluster-status-idents")
	}

	//SQL to retrieve entity-IDs for previously retrieved latest statuses:
	/*
		select max(id) from inventory_cluster_config_statuses where
			(cluster_version=x and config_version=y) or (cluster_version=a and config_version=v) or ...
		 group by cluster_version
	*/
	var subQuery bytes.Buffer
	subQuery.WriteString(fmt.Sprintf("SELECT MAX(%s) FROM %s WHERE ", columnMap["ID"], clusterStatusEntity.Table()))
	for dataRows.Next() {
		if len(args) > 0 {
			subQuery.WriteString(" OR ")
		}
		subQuery.WriteRune('(')
		var row clusterStatusIdent
		if err := dataRows.Scan(&row.clusterVersion, &row.configVersion); err != nil {
			return "", args, errors.Wrap(err, "failed to bind cluster-status-idents")
		}
		subQuery.WriteString(fmt.Sprintf("%s=$%d AND %s=$%d",
			columnMap["ClusterVersion"], len(args)+1,
			columnMap["ConfigVersion"], len(args)+2))
		args = append(args, row.clusterVersion, row.configVersion)
		subQuery.WriteRune(')')
	}
	subQuery.WriteString(fmt.Sprintf(" GROUP BY %s", columnMap["ClusterVersion"]))

	if len(args) == 0 {
		return "", args, nil //no cluster status IDs found, return empty SQL stmt
	}

	return subQuery.String(), args, nil
}

func (i *DefaultInventory) buildStatusFilterSQL(filters []statusSQLFilter, statusColHandler *db.ColumnHandler) (string, error) {
	var sqlFilterStmt bytes.Buffer
	if len(filters) == 0 {
		sqlFilterStmt.WriteString("1=1") //if no filters are provided, use 1=1 as placeholder to ensure valid SQL query
	}
	for _, filter := range filters {
		sqlCond, err := filter.Filter(i.Conn.Type(), statusColHandler)
		if err != nil {
			return "", err
		}
		if sqlFilterStmt.Len() > 0 {
			sqlFilterStmt.WriteString(" OR ")
		}
		sqlFilterStmt.WriteRune('(')
		sqlFilterStmt.WriteString(sqlCond)
		sqlFilterStmt.WriteRune(')')
	}
	return sqlFilterStmt.String(), nil
}

func (i *DefaultInventory) StatusChanges(runtimeID string, offset time.Duration) ([]*StatusChange, error) {
	clusterStatusEntity := &model.ClusterStatusEntity{}

	//build sub-query
	statusColHandler, err := db.NewColumnHandler(clusterStatusEntity, i.Conn, i.Logger)
	if err != nil {
		return nil, err
	}
	idColName, err := statusColHandler.ColumnName("ID")
	if err != nil {
		return nil, err
	}

	filter := createdIntervalFilter{
		interval:  offset,
		runtimeID: runtimeID,
	}
	sqlCond, err := filter.Filter(i.Conn.Type(), statusColHandler)
	if err != nil {
		return nil, err
	}

	//query status entities (using sub-query in WHERE condition)
	q, err := db.NewQuery(i.Conn, clusterStatusEntity, i.Logger)
	if err != nil {
		return nil, err
	}

	clusterStatuses, err := q.Select().
		WhereIn("ID", fmt.Sprintf("SELECT %s FROM %s WHERE %s", idColName, clusterStatusEntity.Table(), sqlCond)).
		OrderBy(map[string]string{"ID": "DESC"}).
		GetMany()
	if err != nil {
		return nil, err
	}

	if len(clusterStatuses) == 0 {
		//invalid state: there cannot be a cluster without any state
		return nil, i.NewNotFoundError(
			fmt.Errorf("no status found for cluster '%s'", runtimeID),
			clusterStatusEntity,
			map[string]interface{}{
				"RuntimeID": runtimeID,
			})
	}

	//build list of status changes
	var statusChanges []*StatusChange
	var createdPrevStatus time.Time
	for _, clusterStatus := range clusterStatuses {
		clusterStatusEntity := clusterStatus.(*model.ClusterStatusEntity)
		var duration time.Duration
		if createdPrevStatus.IsZero() {
			duration = time.Since(clusterStatusEntity.Created)
		} else {
			duration = createdPrevStatus.Sub(clusterStatusEntity.Created)
		}

		statusChanges = append(statusChanges, &StatusChange{
			Status:   clusterStatusEntity,
			Duration: duration,
		})

		createdPrevStatus = clusterStatusEntity.Created
	}

	return statusChanges, nil
}<|MERGE_RESOLUTION|>--- conflicted
+++ resolved
@@ -23,12 +23,8 @@
 	StatusChanges(runtimeID string, offset time.Duration) ([]*StatusChange, error)
 	ClustersToReconcile(reconcileInterval time.Duration) ([]*State, error)
 	ClustersNotReady() ([]*State, error)
-<<<<<<< HEAD
-	CountRetries(runtimeID string, configVersion int64, maxRetries int) (int, error)
+	CountRetries(runtimeID string, configVersion int64, maxRetries int, errorStatus ...model.Status) (int, error)
 	WithTx(tx *db.Tx) (Inventory, error)
-=======
-	CountRetries(runtimeID string, configVersion int64, maxRetries int, errorStatus ...model.Status) (int, error)
->>>>>>> 172bd53d
 }
 
 type DefaultInventory struct {
@@ -53,14 +49,11 @@
 	return &DefaultInventory{repo, collector}, nil
 }
 
-<<<<<<< HEAD
 func (i *DefaultInventory) WithTx(tx *db.Tx) (Inventory, error) {
 	return NewInventory(tx, i.Debug, i.metricsCollector)
 }
-func (i *DefaultInventory) CountRetries(runtimeID string, configVersion int64, maxRetries int) (int, error) {
-=======
+
 func (i *DefaultInventory) CountRetries(runtimeID string, configVersion int64, maxRetries int, errorStatus ...model.Status) (int, error) {
->>>>>>> 172bd53d
 	var maxStatusHistoryLength = maxRetries * 5 //cluster can have three interims state between errors, thus 5 is more than enough
 	q, err := db.NewQuery(i.Conn, &model.ClusterStatusEntity{}, i.Logger)
 	if err != nil {
