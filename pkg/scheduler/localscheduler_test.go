--- conflicted
+++ resolved
@@ -2,8 +2,9 @@
 
 import (
 	"context"
+	"testing"
+
 	"go.uber.org/zap"
-	"testing"
 
 	"github.com/kyma-incubator/reconciler/pkg/logger"
 	"github.com/kyma-incubator/reconciler/pkg/reconciler/workspace"
@@ -159,11 +160,7 @@
 	//use a global workspace factory to ensure all component-reconcilers are using the same workspace-directory
 	//(otherwise each component-reconciler would handle the download of Kyma resources individually which will cause
 	//collisions when sharing the same directory)
-<<<<<<< HEAD
-	wsFact, err := workspace.NewFactory(nil, workspaceDir, logger.NewOptionalLogger(true))
-=======
-	wsFact, err := workspace.NewFactory(workspaceDir, logger.NewLogger(true))
->>>>>>> d324f601
+	wsFact, err := workspace.NewFactory(nil, workspaceDir, logger.NewLogger(true))
 	require.NoError(t, err)
 	require.NoError(t, service.UseGlobalWorkspaceFactory(wsFact))
 
