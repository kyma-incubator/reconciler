--- conflicted
+++ resolved
@@ -138,11 +138,7 @@
 	}, nil
 }
 
-<<<<<<< HEAD
-func (ls *LocalScheduler) reconcilePrereqs(components []*keb.Component, clusterState *cluster.State, schedulingID string) error {
-=======
 func (ls *LocalScheduler) reconcileCRDComponents(components []*keb.Components, clusterState *cluster.State, schedulingID string) error {
->>>>>>> ce4e8d60
 	for _, c := range components {
 		if !ls.isCRDComponent(c) {
 			continue
@@ -156,11 +152,7 @@
 	return nil
 }
 
-<<<<<<< HEAD
-func (ls *LocalScheduler) reconcileCRDComponents(components []*keb.Component, clusterState *cluster.State, schedulingID string) error {
-=======
 func (ls *LocalScheduler) reconcilePrereqs(components []*keb.Components, clusterState *cluster.State, schedulingID string) error {
->>>>>>> ce4e8d60
 	for _, c := range components {
 		if !ls.isPrereq(c) || ls.isCRDComponent(c) {
 			continue
@@ -174,7 +166,7 @@
 	return nil
 }
 
-func (ls *LocalScheduler) reconcileUnprioritizedComponents(ctx context.Context, components []*keb.Component, clusterState *cluster.State, schedulingID string) error {
+func (ls *LocalScheduler) reconcileUnprioritizedComponents(ctx context.Context, components []*keb.Components, clusterState *cluster.State, schedulingID string) error {
 	g, _ := errgroup.WithContext(ctx)
 	for _, c := range components {
 		if ls.isPrereq(c) || ls.isCRDComponent(c) {
@@ -190,15 +182,15 @@
 	return g.Wait()
 }
 
-func (ls *LocalScheduler) isPrereq(c *keb.Component) bool {
+func (ls *LocalScheduler) isPrereq(c *keb.Components) bool {
 	return contains(ls.prereqs, c.Component)
 }
 
-func (ls *LocalScheduler) isCRDComponent(c *keb.Component) bool {
+func (ls *LocalScheduler) isCRDComponent(c *keb.Components) bool {
 	return contains(ls.crdComponents, c.Component)
 }
 
-func (ls *LocalScheduler) reconcile(component *keb.Component, state *cluster.State, schedulingID string, installCRD bool) error {
+func (ls *LocalScheduler) reconcile(component *keb.Components, state *cluster.State, schedulingID string, installCRD bool) error {
 	worker, err := ls.workerFactory.ForComponent(component.Component)
 	if err != nil {
 		return fmt.Errorf("failed to create a worker: %s", err)
