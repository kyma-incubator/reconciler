--- conflicted
+++ resolved
@@ -39,18 +39,9 @@
 
 func (t *ClusterStatusTransition) StartReconciliation(clusterState *cluster.State, preComponents []string) error {
 	dbOp := func() error {
-<<<<<<< HEAD
-
 		//set cluster status to reconciling
 		newClusterState, err := t.inventory.UpdateStatus(clusterState, model.ClusterStatusReconciling)
 		if err == nil {
-			t.logger.Infof("Cluster transition finished: runtime '%s' added to reconciliation queue (reconciliation entity: %s)",
-				clusterState.Cluster.RuntimeID, "")
-=======
-		//set cluster status to reconciling
-		newClusterState, err := t.inventory.UpdateStatus(clusterState, model.ClusterStatusReconciling)
-		if err == nil {
->>>>>>> 455f43a4
 			t.logger.Debugf("Cluster transition set status of runtime '%s' to '%s' (cluster status entity: %s)",
 				newClusterState.Cluster.RuntimeID, model.ClusterStatusReconciling, newClusterState.Status)
 		} else {
