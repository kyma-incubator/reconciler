--- conflicted
+++ resolved
@@ -73,40 +73,28 @@
 		c.logger.Infof("%s Cleaner will remove reconciliations older than %s", CleanerPrefix, config.PurgeEntitiesOlderThan.String())
 		c.purgeReconciliationsOld(transition, config)
 	}
-<<<<<<< HEAD
 	c.logger.Infof("%s Process finished (%s): Reconcilations cleanup, took %.2f minutes", CleanerPrefix, cleanerProcessUUID, time.Since(startReconciliations).Minutes())
-
-	// delete cluster entities
-	c.logger.Infof("%s Process started (%s): Cluster entities cleanup and intermediary statuses", CleanerPrefix, cleanerProcessUUID)
-	startClusterEntities := time.Now()
-
-	clusterInventoryCleanupDays := 20 // days default
-	if config.maxEntitiesAgeDays() > 0 {
-		clusterInventoryCleanupDays = config.maxEntitiesAgeDays()
-	}
-	deadline := beginningOfTheDay(time.Now().UTC()).AddDate(0, 0, -1*clusterInventoryCleanupDays)
-	if err := transition.CleanStatusesAndDeletedClustersOlderThan(deadline, config.statusCleanupBatchSize()); err != nil {
-		c.logger.Errorf("%s Failed (%s): to remove inventory clusters and intermediary statuses %v", CleanerPrefix, cleanerProcessUUID, err)
-	}
-	c.logger.Infof("%s Process finished (%s): Cluster entities cleanup, took %.2f minutes", CleanerPrefix, cleanerProcessUUID, time.Since(startClusterEntities).Minutes())
-=======
-	c.clusterEntityCleanup(transition, config)
+	c.clusterEntityCleanup(transition, config, cleanerProcessUUID)
 	c.logger.Debugf("%s New cleaner: Max entities days - %d, Keep entities count - %d", CleanerPrefix, config.maxEntitiesAgeDays(), config.keepLatestEntitiesCount())
-	c.logger.Infof("%s Process finished", CleanerPrefix)
-}
-
-func (c *cleaner) clusterEntityCleanup(transition *ClusterStatusTransition, config *CleanerConfig) {
+}
+
+func (c *cleaner) clusterEntityCleanup(transition *ClusterStatusTransition, config *CleanerConfig, cleanerProcessUUID string) {
 	// TODO: settings higher limits to disable - remove to enable
 	if config.keepLatestEntitiesCount() > 5000 && config.maxEntitiesAgeDays() > 500 {
 		// delete cluster entities
-		c.logger.Infof("%s Cleaner will remove inventory clusters and intermediary statuses", CleanerPrefix)
-		deadline := beginningOfTheDay(time.Now().UTC()).AddDate(0, 0, -1*config.maxEntitiesAgeDays())
-		err := transition.CleanStatusesAndDeletedClustersOlderThan(deadline)
-		if err != nil {
-			c.logger.Errorf("%s Failed to remove inventory clusters and intermediary statuses %v", CleanerPrefix, err)
-		}
-	}
->>>>>>> 38b04f8c
+		c.logger.Infof("%s Process started (%s): Cluster entities cleanup and intermediary statuses", CleanerPrefix, cleanerProcessUUID)
+		startClusterEntities := time.Now()
+
+		clusterInventoryCleanupDays := 20 // days default
+		if config.maxEntitiesAgeDays() > 0 {
+			clusterInventoryCleanupDays = config.maxEntitiesAgeDays()
+		}
+		deadline := beginningOfTheDay(time.Now().UTC()).AddDate(0, 0, -1*clusterInventoryCleanupDays)
+		if err := transition.CleanStatusesAndDeletedClustersOlderThan(deadline, config.statusCleanupBatchSize()); err != nil {
+			c.logger.Errorf("%s Failed (%s): to remove inventory clusters and intermediary statuses %v", CleanerPrefix, cleanerProcessUUID, err)
+		}
+		c.logger.Infof("%s Process finished (%s): Cluster entities cleanup, took %.2f minutes", CleanerPrefix, cleanerProcessUUID, time.Since(startClusterEntities).Minutes())
+	}
 }
 
 //Purges reconciliations using rules from: https://github.com/kyma-incubator/reconciler/issues/668
