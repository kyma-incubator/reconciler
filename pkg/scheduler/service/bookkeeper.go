--- conflicted
+++ resolved
@@ -118,58 +118,6 @@
 	}
 }
 
-<<<<<<< HEAD
-=======
-func (bk *bookkeeper) markOrphanOperations(reconResult *ReconciliationResult) {
-	for _, orphanOp := range reconResult.GetOrphans() {
-		if orphanOp.State == model.OperationStateOrphan {
-			//don't update orphan operations which are already marked as 'orphan'
-			continue
-		}
-
-		if err := bk.transition.ReconciliationRepository().UpdateOperationState(
-			orphanOp.SchedulingID, orphanOp.CorrelationID, model.OperationStateOrphan); err == nil {
-			bk.logger.Infof("Bookkeeper marked operation '%s' as orphan: "+
-				"last update %.2f minutes ago)", orphanOp, time.Since(orphanOp.Updated).Minutes())
-		} else {
-			bk.logger.Errorf("Bookkeeper failed to update status of orphan operation '%s': %s",
-				orphanOp, err)
-		}
-	}
-}
-
-func (bk *bookkeeper) finishReconciliation(reconResult *ReconciliationResult) bool {
-	recon := reconResult.Reconciliation()
-	newClusterStatus := reconResult.GetResult()
-
-	if newClusterStatus == model.ClusterStatusReconcileError {
-		errCnt, err := bk.transition.inventory.CountRetries(reconResult.reconEntity.RuntimeID, reconResult.reconEntity.ClusterConfig)
-		if err != nil {
-			bk.logger.Errorf("failed to count error for runtime %s with error: %s", reconResult.reconEntity.RuntimeID, err)
-		}
-		if errCnt < bk.config.MaxRetries {
-			newClusterStatus = model.ClusterStatusReconcileErrorRetryable
-			bk.logger.Infof("Reconciliation for cluster with runtimeID %s and clusterConfig %d failed, reconciliation will be retried. Count of retries: %d", reconResult.reconEntity.RuntimeID, reconResult.reconEntity.ClusterConfig, errCnt)
-		}
-	}
-
-	if newClusterStatus.IsFinal() {
-		err := bk.transition.FinishReconciliation(recon.SchedulingID, newClusterStatus)
-		if err == nil {
-			bk.logger.Infof("Bookkeeper updated cluster '%s' to status '%s' "+
-				"(triggered by reconciliation with schedulingID '%s')",
-				recon.RuntimeID, newClusterStatus, recon.SchedulingID)
-			return true
-		}
-		bk.logger.Errorf("Bookkeeper failed to update cluster '%s' to status '%s' "+
-			"(triggered by reconciliation with schedulingID '%s'): %s",
-			recon.RuntimeID, newClusterStatus, recon.SchedulingID, err)
-	}
-
-	return false
-}
-
->>>>>>> 29da0568
 func (bk *bookkeeper) newReconciliationResult(recon *model.ReconciliationEntity) (*ReconciliationResult, error) {
 	ops, err := bk.repo.GetOperations(recon.SchedulingID)
 	if err != nil {
