package reconciliation

import (
	"github.com/kyma-incubator/reconciler/pkg/cluster"
	"github.com/kyma-incubator/reconciler/pkg/db"
	"github.com/kyma-incubator/reconciler/pkg/model"
	"github.com/kyma-incubator/reconciler/pkg/scheduler/reconciliation/operation"
	"time"
)

type MockRepository struct {
	CreateReconciliationResult                          *model.ReconciliationEntity
	RemoveReconciliationResult                          error
	RemoveReconciliationRecording                       []string
	GetReconciliationResult                             *model.ReconciliationEntity
	GetReconciliationsResult                            []*model.ReconciliationEntity
	GetReconciliationsCount                             int
	OnGetReconciliations                                func(*MockRepository)
	FinishReconciliationResult                          error
	GetOperationsResult                                 []*model.OperationEntity
	GetOperationResult                                  *model.OperationEntity
	GetProcessableOperationsResult                      []*model.OperationEntity
	GetReconcilingOperationsResult                      []*model.OperationEntity
	UpdateOperationStateResult                          error
	UpdateOperationRetryIDResult                        error
	UpdateOperationPickedUpResult                       error
	UpdateComponentOperationProcessingDurationResult    error
	GetComponentOperationProcessingDurationResult       int64
	GetComponentOperationProcessingDurationResultError  error
	GetMothershipOperationProcessingDurationResult      int64
	GetMothershipOperationProcessingDurationResultError error
	GetAllComponentsResult                              []string
	GetAllComponentsResultError                         error
<<<<<<< HEAD
	EnableDebugLoggingResult                            error
}

func (mr *MockRepository) EnableDebugLogging(schedulingID string, correlationID ...string) error {
	return mr.EnableDebugLoggingResult
=======
	GetStatusIDsOlderThanDeadlineResult                 map[int64]bool
>>>>>>> 1f9feb73
}

func (mr *MockRepository) CreateReconciliation(state *cluster.State, cfg *model.ReconciliationSequenceConfig) (*model.ReconciliationEntity, error) {
	return mr.CreateReconciliationResult, nil
}

func (mr *MockRepository) RemoveReconciliationBySchedulingID(schedulingID string) error {
	mr.RemoveReconciliationRecording = append(mr.RemoveReconciliationRecording, schedulingID)
	return mr.RemoveReconciliationResult
}

func (mr *MockRepository) RemoveReconciliationByRuntimeID(runtimeID string) error {
	mr.RemoveReconciliationRecording = append(mr.RemoveReconciliationRecording, runtimeID)
	return mr.RemoveReconciliationResult
}

func (mr *MockRepository) RemoveReconciliationsBySchedulingID(schedulingIDs []string) error {
	mr.RemoveReconciliationRecording = append(mr.RemoveReconciliationRecording, schedulingIDs...)
	return mr.RemoveReconciliationResult
}

func (mr *MockRepository) RemoveReconciliationsBeforeDeadline(runtimeID string, latestSchedulingID string, deadline time.Time) error {
	for _, recon := range mr.GetReconciliationsResult {
		if recon.RuntimeID == runtimeID && recon.SchedulingID != latestSchedulingID && recon.Created.Before(deadline) {
			mr.RemoveReconciliationRecording = append(mr.RemoveReconciliationRecording, recon.SchedulingID)
		}
	}
	return nil
}

func (mr *MockRepository) RemoveReconciliationsForObsoleteStatus(deadline time.Time) (int, error) {
	delCount := 0
	for _, recon := range mr.GetReconciliationsResult {
		if mr.GetStatusIDsOlderThanDeadlineResult[recon.ClusterConfigStatus] {
			mr.RemoveReconciliationRecording = append(mr.RemoveReconciliationRecording, recon.SchedulingID)
			delCount++
		}
	}
	return delCount, nil
}

func (mr *MockRepository) GetRuntimeIDs() ([]string, error) {
	runtimeIDsCollector := map[string]interface{}{}
	var runtimeIDs []string
	for _, recon := range mr.GetReconciliationsResult {
		if _, ok := runtimeIDsCollector[recon.RuntimeID]; !ok {
			runtimeIDsCollector[recon.RuntimeID] = true
		}
	}
	for key := range runtimeIDsCollector {
		runtimeIDs = append(runtimeIDs, key)
	}
	return runtimeIDs, nil
}

func (mr *MockRepository) GetReconciliation(schedulingID string) (*model.ReconciliationEntity, error) {
	return mr.GetReconciliationResult, nil
}

func (mr *MockRepository) GetReconciliations(filter Filter) ([]*model.ReconciliationEntity, error) {
	res := mr.GetReconciliationsResult
	mr.GetReconciliationsCount++
	if mr.OnGetReconciliations != nil {
		mr.OnGetReconciliations(mr) //update state
	}
	return res, nil
}

func (mr *MockRepository) FinishReconciliation(schedulingID string, status *model.ClusterStatusEntity) error {
	return mr.FinishReconciliationResult
}

func (mr *MockRepository) GetOperations(filters operation.Filter) ([]*model.OperationEntity, error) {
	return mr.GetOperationsResult, nil
}

func (mr *MockRepository) GetOperation(schedulingID, correlationID string) (*model.OperationEntity, error) {
	return mr.GetOperationResult, nil
}

func (mr *MockRepository) GetProcessableOperations(maxParallelOpsPerRecon int) ([]*model.OperationEntity, error) {
	return mr.GetProcessableOperationsResult, nil
}

func (mr *MockRepository) GetReconcilingOperations() ([]*model.OperationEntity, error) {
	return mr.GetReconcilingOperationsResult, nil
}

func (mr *MockRepository) UpdateOperationState(schedulingID, correlationID string, state model.OperationState, allowInState bool, reason ...string) error {
	return mr.UpdateOperationStateResult
}

func (mr *MockRepository) WithTx(tx *db.TxConnection) (Repository, error) {
	return mr, nil
}

func (mr *MockRepository) UpdateOperationRetryID(schedulingID, correlationID, retryID string) error {
	return mr.UpdateOperationRetryIDResult
}

func (mr *MockRepository) UpdateOperationPickedUp(schedulingID, correlationID string) error {
	return mr.UpdateOperationPickedUpResult
}

func (mr *MockRepository) UpdateComponentOperationProcessingDuration(schedulingID, correlationID string, processingDuration int) error {
	return mr.UpdateComponentOperationProcessingDurationResult
}

func (mr *MockRepository) GetComponentOperationProcessingDuration(component string, state model.OperationState) (int64, error) {
	return mr.GetComponentOperationProcessingDurationResult, mr.GetComponentOperationProcessingDurationResultError
}

func (mr *MockRepository) GetMothershipOperationProcessingDuration(component string, state model.OperationState, startTime metricStartTime) (int64, error) {
	return mr.GetMothershipOperationProcessingDurationResult, mr.GetMothershipOperationProcessingDurationResultError
}

func (mr *MockRepository) GetAllComponents() ([]string, error) {
	return mr.GetAllComponentsResult, mr.GetAllComponentsResultError
}<|MERGE_RESOLUTION|>--- conflicted
+++ resolved
@@ -31,15 +31,12 @@
 	GetMothershipOperationProcessingDurationResultError error
 	GetAllComponentsResult                              []string
 	GetAllComponentsResultError                         error
-<<<<<<< HEAD
 	EnableDebugLoggingResult                            error
+  GetStatusIDsOlderThanDeadlineResult                 map[int64]bool
 }
 
 func (mr *MockRepository) EnableDebugLogging(schedulingID string, correlationID ...string) error {
 	return mr.EnableDebugLoggingResult
-=======
-	GetStatusIDsOlderThanDeadlineResult                 map[int64]bool
->>>>>>> 1f9feb73
 }
 
 func (mr *MockRepository) CreateReconciliation(state *cluster.State, cfg *model.ReconciliationSequenceConfig) (*model.ReconciliationEntity, error) {
