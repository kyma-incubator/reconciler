--- conflicted
+++ resolved
@@ -352,13 +352,8 @@
 	return opEntities, nil
 }
 
-<<<<<<< HEAD
-func (r *PersistentReconciliationRepository) UpdateOperationState(schedulingID, correlationID string, state model.OperationState, reasons ...string) error {
+func (r *PersistentReconciliationRepository) UpdateOperationState(schedulingID, correlationID string, state model.OperationState, allowInState bool, reasons ...string) error {
 	dbOps := func(tx *db.Tx) error {
-=======
-func (r *PersistentReconciliationRepository) UpdateOperationState(schedulingID, correlationID string, state model.OperationState, allowInState bool, reasons ...string) error {
-	dbOps := func() error {
->>>>>>> 172bd53d
 		op, err := r.GetOperation(schedulingID, correlationID)
 		if err != nil {
 			if repository.IsNotFoundError(err) {
