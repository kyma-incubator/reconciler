package scheduler

import (
	"bytes"
	"encoding/json"
	"fmt"
	"io/ioutil"
	"net/http"

	"go.uber.org/zap"
)

type remoteReconcilerInvoker struct {
	logger           *zap.SugaredLogger
	mothershipScheme string
	mothershipHost   string
	mothershipPort   int
}

func (rri *remoteReconcilerInvoker) Invoke(params *InvokeParams) error {
	payload := params.CreateRemoteReconciliation(fmt.Sprintf("%s://%s:%d/v1/operations/%s/callback/%s",
		rri.mothershipScheme, rri.mothershipHost, rri.mothershipPort, params.SchedulingID, params.CorrelationID))

<<<<<<< HEAD
=======
	payload := reconciler.Reconciliation{
		ComponentsReady: params.ComponentsReady,
		Component:       component,
		Namespace:       params.ComponentToReconcile.Namespace,
		Version:         params.ClusterState.Configuration.KymaVersion,
		Profile:         params.ClusterState.Configuration.KymaProfile,
		Configuration:   mapConfiguration(params.ComponentToReconcile.Configuration),
		Kubeconfig:      params.ClusterState.Cluster.Kubeconfig,
		CallbackURL:     fmt.Sprintf("%s://%s:%d/v1/operations/%s/callback/%s", rri.mothershipScheme, rri.mothershipHost, rri.mothershipPort, params.SchedulingID, params.CorrelationID),
		CorrelationID:   params.CorrelationID,
	}
>>>>>>> 8cf12f23
	jsonPayload, err := json.Marshal(payload)
	if err != nil {
		return fmt.Errorf("failed to marshal payload for reconciler call: %s", err)
	}

	rri.logger.Debugf("Calling the reconciler for a component %s, correlation ID: %s", payload.Component, params.CorrelationID)
	resp, err := http.Post(params.ReconcilerURL, "application/json", bytes.NewBuffer(jsonPayload))
	if err != nil {
		return fmt.Errorf("failed to call reconciler: %s", err)
	}
	defer func() {
		if err := resp.Body.Close(); err != nil {
			rri.logger.Errorf("Error while closing the response body: %s", err)
		}
	}()

	body, err := ioutil.ReadAll(resp.Body)
	if err != nil {
		return fmt.Errorf("failed to read the response body: %s", err)
	}
	rri.logger.Debugf("Called the reconciler for a component %s, correlation ID: %s, got status %s", payload.Component, params.CorrelationID, resp.Status)
	_ = body // TODO: handle the reconciler response body

	if resp.StatusCode != http.StatusOK {
		if resp.StatusCode == http.StatusPreconditionRequired {
			return fmt.Errorf("failed preconditions: %s", resp.Status)
		}
		return fmt.Errorf("reconciler responded with status: %s", resp.Status)
	}
	// At this point we can assume that the call was successful
	// and the component reconciler is doing the job of reconciliation
	return nil
}<|MERGE_RESOLUTION|>--- conflicted
+++ resolved
@@ -7,6 +7,7 @@
 	"io/ioutil"
 	"net/http"
 
+	"github.com/kyma-incubator/reconciler/pkg/reconciler"
 	"go.uber.org/zap"
 )
 
@@ -21,20 +22,6 @@
 	payload := params.CreateRemoteReconciliation(fmt.Sprintf("%s://%s:%d/v1/operations/%s/callback/%s",
 		rri.mothershipScheme, rri.mothershipHost, rri.mothershipPort, params.SchedulingID, params.CorrelationID))
 
-<<<<<<< HEAD
-=======
-	payload := reconciler.Reconciliation{
-		ComponentsReady: params.ComponentsReady,
-		Component:       component,
-		Namespace:       params.ComponentToReconcile.Namespace,
-		Version:         params.ClusterState.Configuration.KymaVersion,
-		Profile:         params.ClusterState.Configuration.KymaProfile,
-		Configuration:   mapConfiguration(params.ComponentToReconcile.Configuration),
-		Kubeconfig:      params.ClusterState.Cluster.Kubeconfig,
-		CallbackURL:     fmt.Sprintf("%s://%s:%d/v1/operations/%s/callback/%s", rri.mothershipScheme, rri.mothershipHost, rri.mothershipPort, params.SchedulingID, params.CorrelationID),
-		CorrelationID:   params.CorrelationID,
-	}
->>>>>>> 8cf12f23
 	jsonPayload, err := json.Marshal(payload)
 	if err != nil {
 		return fmt.Errorf("failed to marshal payload for reconciler call: %s", err)
