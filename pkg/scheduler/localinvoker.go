package scheduler

import (
	"context"
	"fmt"

	"github.com/kyma-incubator/reconciler/pkg/reconciler"
	"github.com/kyma-incubator/reconciler/pkg/reconciler/service"
	"go.uber.org/zap"
)

type ReconcilerStatusFunc func(component string, msg *reconciler.CallbackMessage)

type localReconcilerInvoker struct {
	operationsReg OperationsRegistry
	logger        *zap.SugaredLogger
	statusFunc    ReconcilerStatusFunc
}

func (lri *localReconcilerInvoker) Invoke(ctx context.Context, params *InvokeParams) error {
	component := params.ComponentToReconcile.Component

	//resolve component reconciler
	componentReconciler, err := service.GetReconciler(component)
	if err == nil {
		lri.logger.Debugf("Found dedicated component reconciler for component '%s'", component)
	} else {
		lri.logger.Debugf("No dedicated component reconciler found for component '%s': "+
			"using '%s' component reconciler as fallback", component, DefaultReconciler)
		componentReconciler, err = service.GetReconciler(DefaultReconciler)
		if err != nil {
			lri.logger.Errorf("Fallback component reconciler '%s' is missing: "+
				"check local component reconciler initialization", DefaultReconciler)
			return err
		}
	}

	lri.logger.Debugf("Calling the reconciler for a component %s, correlation ID: %s", component, params.CorrelationID)

	model := params.CreateLocalReconciliation(
		lri.createCallbackFunc(params),
	)

	return componentReconciler.StartLocal(ctx, model, lri.logger)
}

func (lri *localReconcilerInvoker) createCallbackFunc(params *InvokeParams) func(msg *reconciler.CallbackMessage) error {
	return func(msg *reconciler.CallbackMessage) error {
		if lri.statusFunc != nil {
			lri.statusFunc(params.ComponentToReconcile.Component, msg)
		}

		switch msg.Status {
		case reconciler.StatusNotstarted, reconciler.StatusRunning:
			return lri.operationsReg.SetInProgress(params.CorrelationID, params.SchedulingID)
		case reconciler.StatusFailed:
			return lri.operationsReg.SetFailed(params.CorrelationID, params.SchedulingID,
<<<<<<< HEAD
				fmt.Sprintf("Reconciler reported failure status: %s", msg.Error))
		case reconciler.Success:
=======
				fmt.Sprintf("Reconciler reported failure status: %s", msg.GetErrMessage()))
		case reconciler.StatusSuccess:
>>>>>>> 9b1afafd
			return lri.operationsReg.SetDone(params.CorrelationID, params.SchedulingID)
		case reconciler.StatusError:
			return lri.operationsReg.SetError(params.CorrelationID, params.SchedulingID,
<<<<<<< HEAD
				fmt.Sprintf("Reconciler reported error status: %s", msg.Error))
=======
				fmt.Sprintf("Reconciler reported error status: %s", msg.GetErrMessage()))
>>>>>>> 9b1afafd
		}

		return nil
	}
}<|MERGE_RESOLUTION|>--- conflicted
+++ resolved
@@ -55,21 +55,12 @@
 			return lri.operationsReg.SetInProgress(params.CorrelationID, params.SchedulingID)
 		case reconciler.StatusFailed:
 			return lri.operationsReg.SetFailed(params.CorrelationID, params.SchedulingID,
-<<<<<<< HEAD
-				fmt.Sprintf("Reconciler reported failure status: %s", msg.Error))
-		case reconciler.Success:
-=======
-				fmt.Sprintf("Reconciler reported failure status: %s", msg.GetErrMessage()))
+				fmt.Sprintf("Reconciler reported failure status: %v", msg.Error))
 		case reconciler.StatusSuccess:
->>>>>>> 9b1afafd
 			return lri.operationsReg.SetDone(params.CorrelationID, params.SchedulingID)
 		case reconciler.StatusError:
 			return lri.operationsReg.SetError(params.CorrelationID, params.SchedulingID,
-<<<<<<< HEAD
-				fmt.Sprintf("Reconciler reported error status: %s", msg.Error))
-=======
-				fmt.Sprintf("Reconciler reported error status: %s", msg.GetErrMessage()))
->>>>>>> 9b1afafd
+				fmt.Sprintf("Reconciler reported error status: %v", msg.Error))
 		}
 
 		return nil
