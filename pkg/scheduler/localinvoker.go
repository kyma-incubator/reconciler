package scheduler

import (
	"context"
	"fmt"

	"github.com/kyma-incubator/reconciler/pkg/reconciler"
	"github.com/kyma-incubator/reconciler/pkg/reconciler/service"
	"go.uber.org/zap"
)

type ReconcilerStatusFunc func(component string, msg *reconciler.CallbackMessage)

type localReconcilerInvoker struct {
	operationsReg OperationsRegistry
	logger        *zap.SugaredLogger
	statusFunc    ReconcilerStatusFunc
}

func (lri *localReconcilerInvoker) Invoke(params *InvokeParams) error {
	component := params.ComponentToReconcile.Component

	//resolve component reconciler
	componentReconciler, err := service.GetReconciler(component)
	if err == nil {
		lri.logger.Debugf("Found dedicated component reconciler for component '%s'", component)
	} else {
		lri.logger.Debugf("No dedicated component reconciler found for component '%s': "+
			"using '%s' component reconciler as fallback", component, DefaultReconciler)
		componentReconciler, err = service.GetReconciler(DefaultReconciler)
		if err != nil {
			lri.logger.Errorf("Fallback component reconciler '%s' is missing: "+
				"check local component reconciler initialization", DefaultReconciler)
			return err
		}
	}

	lri.logger.Debugf("Calling the reconciler for a component %s, correlation ID: %s", component, params.CorrelationID)

<<<<<<< HEAD
	payload := params.CreateLocalReconciliation(func(msg *reconciler.CallbackMessage) error {
		if lri.statusFunc != nil {
			lri.statusFunc(component, msg)
		}

		switch msg.Status {
		case reconciler.NotStarted, reconciler.Running:
			return lri.operationsReg.SetInProgress(params.CorrelationID, params.SchedulingID)
		case reconciler.Success:
			return lri.operationsReg.SetDone(params.CorrelationID, params.SchedulingID)
		case reconciler.Error:
			return lri.operationsReg.SetError(params.CorrelationID, params.SchedulingID, "Reconciler reported error status")
		}

		return nil
	})

	return componentReconciler.StartLocal(context.Background(), payload)
=======
	model := &reconciler.Reconciliation{
		ComponentsReady: params.ComponentsReady,
		Component:       component,
		Namespace:       params.ComponentToReconcile.Namespace,
		Version:         params.ClusterState.Configuration.KymaVersion,
		Profile:         params.ClusterState.Configuration.KymaProfile,
		Configuration:   mapConfiguration(params.ComponentToReconcile.Configuration),
		Kubeconfig:      params.ClusterState.Cluster.Kubeconfig,
		CallbackFunc: func(msg *reconciler.CallbackMessage) error {
			if lri.statusFunc != nil {
				lri.statusFunc(component, msg)
			}

			switch msg.Status {
			case reconciler.NotStarted, reconciler.Running:
				return lri.operationsReg.SetInProgress(params.CorrelationID, params.SchedulingID)
			case reconciler.Failed:
				return lri.operationsReg.SetFailed(params.CorrelationID, params.SchedulingID,
					fmt.Sprintf("Reconciler reported failure status: %s", msg.Error.Error()))
			case reconciler.Success:
				return lri.operationsReg.SetDone(params.CorrelationID, params.SchedulingID)
			case reconciler.Error:
				return lri.operationsReg.SetError(params.CorrelationID, params.SchedulingID,
					fmt.Sprintf("Reconciler reported error status: %s", msg.Error.Error()))
			}

			return nil
		},
		InstallCRD:    params.InstallCRD,
		CorrelationID: params.CorrelationID,
	}

	return componentReconciler.StartLocal(context.Background(), model, lri.logger)
>>>>>>> d324f601
}<|MERGE_RESOLUTION|>--- conflicted
+++ resolved
@@ -37,58 +37,32 @@
 
 	lri.logger.Debugf("Calling the reconciler for a component %s, correlation ID: %s", component, params.CorrelationID)
 
-<<<<<<< HEAD
-	payload := params.CreateLocalReconciliation(func(msg *reconciler.CallbackMessage) error {
+	model := params.CreateLocalReconciliation(
+		lri.createCallbackFunc(params),
+	)
+
+	return componentReconciler.StartLocal(context.Background(), model, lri.logger)
+}
+
+func (lri *localReconcilerInvoker) createCallbackFunc(params *InvokeParams) func(msg *reconciler.CallbackMessage) error {
+	return func(msg *reconciler.CallbackMessage) error {
 		if lri.statusFunc != nil {
-			lri.statusFunc(component, msg)
+			lri.statusFunc(params.ComponentToReconcile.Component, msg)
 		}
 
 		switch msg.Status {
 		case reconciler.NotStarted, reconciler.Running:
 			return lri.operationsReg.SetInProgress(params.CorrelationID, params.SchedulingID)
+		case reconciler.Failed:
+			return lri.operationsReg.SetFailed(params.CorrelationID, params.SchedulingID,
+				fmt.Sprintf("Reconciler reported failure status: %s", msg.Error.Error()))
 		case reconciler.Success:
 			return lri.operationsReg.SetDone(params.CorrelationID, params.SchedulingID)
 		case reconciler.Error:
-			return lri.operationsReg.SetError(params.CorrelationID, params.SchedulingID, "Reconciler reported error status")
+			return lri.operationsReg.SetError(params.CorrelationID, params.SchedulingID,
+				fmt.Sprintf("Reconciler reported error status: %s", msg.Error.Error()))
 		}
 
 		return nil
-	})
-
-	return componentReconciler.StartLocal(context.Background(), payload)
-=======
-	model := &reconciler.Reconciliation{
-		ComponentsReady: params.ComponentsReady,
-		Component:       component,
-		Namespace:       params.ComponentToReconcile.Namespace,
-		Version:         params.ClusterState.Configuration.KymaVersion,
-		Profile:         params.ClusterState.Configuration.KymaProfile,
-		Configuration:   mapConfiguration(params.ComponentToReconcile.Configuration),
-		Kubeconfig:      params.ClusterState.Cluster.Kubeconfig,
-		CallbackFunc: func(msg *reconciler.CallbackMessage) error {
-			if lri.statusFunc != nil {
-				lri.statusFunc(component, msg)
-			}
-
-			switch msg.Status {
-			case reconciler.NotStarted, reconciler.Running:
-				return lri.operationsReg.SetInProgress(params.CorrelationID, params.SchedulingID)
-			case reconciler.Failed:
-				return lri.operationsReg.SetFailed(params.CorrelationID, params.SchedulingID,
-					fmt.Sprintf("Reconciler reported failure status: %s", msg.Error.Error()))
-			case reconciler.Success:
-				return lri.operationsReg.SetDone(params.CorrelationID, params.SchedulingID)
-			case reconciler.Error:
-				return lri.operationsReg.SetError(params.CorrelationID, params.SchedulingID,
-					fmt.Sprintf("Reconciler reported error status: %s", msg.Error.Error()))
-			}
-
-			return nil
-		},
-		InstallCRD:    params.InstallCRD,
-		CorrelationID: params.CorrelationID,
 	}
-
-	return componentReconciler.StartLocal(context.Background(), model, lri.logger)
->>>>>>> d324f601
 }