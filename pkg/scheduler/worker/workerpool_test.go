--- conflicted
+++ resolved
@@ -246,18 +246,13 @@
 		require.NoError(t, err)
 
 		//initialize worker pool
-<<<<<<< HEAD
 		testInvoker.workerRepo = occupancy.NewInMemoryOccupancyRepository()
-		workerPool, err := NewWorkerPool(&InventoryRetriever{inventory}, testInvoker.reconRepo, testInvoker.workerRepo, testInvoker, nil, logger.NewLogger(true))
-		require.NoError(t, err)
-=======
 		wPools := make([]*Pool, countWorkerPools)
 		for i := 0; i < countWorkerPools; i++ {
-			workerPool, err := NewWorkerPool(&InventoryRetriever{inventory}, testInvoker.reconRepo, testInvoker, &Config{PoolSize: 5}, logger.NewLogger(true))
+			workerPool, err := NewWorkerPool(&InventoryRetriever{inventory}, testInvoker.reconRepo, testInvoker.workerRepo, testInvoker, &Config{PoolSize: 5}, logger.NewLogger(true))
 			require.NoError(t, err)
 			wPools[i] = workerPool
 		}
->>>>>>> 3aef15af
 
 		//create time limited context
 		ctx, cancelFct := context.WithTimeout(context.Background(), 15*time.Second)
