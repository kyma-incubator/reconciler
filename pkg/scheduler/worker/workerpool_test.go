package worker

import (
	"context"
	"fmt"
	"sync"
	"testing"
	"time"

	"github.com/google/uuid"
	kebTest "github.com/kyma-incubator/reconciler/pkg/keb/test"
	"github.com/pkg/errors"

	"github.com/kyma-incubator/reconciler/pkg/cluster"
	"github.com/kyma-incubator/reconciler/pkg/db"
	"github.com/kyma-incubator/reconciler/pkg/keb"
	"github.com/kyma-incubator/reconciler/pkg/logger"
	"github.com/kyma-incubator/reconciler/pkg/model"
	"github.com/kyma-incubator/reconciler/pkg/scheduler/invoker"
	"github.com/kyma-incubator/reconciler/pkg/scheduler/reconciliation"
	"github.com/kyma-incubator/reconciler/pkg/test"
	"github.com/stretchr/testify/require"
)

type testInvoker struct {
	params     []*invoker.Params
	reconRepo  reconciliation.Repository
	errChannel chan error
	sync.WaitGroup
}

type testInvokerParallel struct {
	params     []*invoker.Params
	reconRepo  reconciliation.Repository
	errChannel chan error
	sync.Mutex
}

func (i *testInvoker) Invoke(_ context.Context, params *invoker.Params) error {
	if err := i.reconRepo.UpdateOperationState(params.SchedulingID, params.CorrelationID, model.OperationStateInProgress, false, ""); err != nil {
		return err
	}
	i.params = append(i.params, params)
	time.Sleep(1 * time.Second)
	i.Done()
	return nil
}

func (i *testInvokerParallel) Invoke(_ context.Context, params *invoker.Params) error {
	if err := i.reconRepo.UpdateOperationState(params.SchedulingID, params.CorrelationID, model.OperationStateInProgress, false, ""); err != nil {
		i.errChannel <- errors.New("Update failed")
		return err
	}
	i.Lock()
	i.params = append(i.params, params)
	i.Unlock()
	time.Sleep(1 * time.Second)
	return nil
}

func TestWorkerPool(t *testing.T) {
	test.IntegrationTest(t) //required because a valid Kubeconfig is required to create test cluster entry

	//create cluster inventory
	inventory, err := cluster.NewInventory(db.NewTestConnection(t), true, &cluster.MetricsCollectorMock{})
	require.NoError(t, err)

	//add cluster to inventory
	clusterState, err := inventory.CreateOrUpdate(1, kebTest.NewCluster(t, "1", 1, false, kebTest.OneComponentDummy))
	require.NoError(t, err)

	//cleanup created cluster
	defer func() {
		require.NoError(t, inventory.Delete(clusterState.Cluster.RuntimeID))
	}()

	//create test invoker to be able to verify invoker calls
	testInvoker := &testInvoker{errChannel: make(chan error, 10)}

	//create reconciliation for cluster
	testInvoker.reconRepo = reconciliation.NewInMemoryReconciliationRepository()
	reconEntity, err := testInvoker.reconRepo.CreateReconciliation(clusterState, &model.ReconciliationSequenceConfig{})
	require.NoError(t, err)
	opsProcessable, err := testInvoker.reconRepo.GetProcessableOperations(0)
	require.Len(t, opsProcessable, 1)
	require.NoError(t, err)

	//start worker pool
	workerPool, err := NewWorkerPool(&InventoryRetriever{inventory}, testInvoker.reconRepo, testInvoker, nil, logger.NewLogger(true))
	require.NoError(t, err)

	//create time limited context
	ctx, cancelFct := context.WithTimeout(context.Background(), 1*time.Second)
	defer cancelFct()

	//ensure worker pool stops when context gets closed
	startTime := time.Now()
	testInvoker.Add(1)
	require.NoError(t, workerPool.Run(ctx))
	require.WithinDuration(t, startTime, time.Now(), 3*time.Second) //ensure workerPool is considering ctx
	testInvoker.Wait()
	paramLock := sync.Mutex{}
	paramLock.Lock()
	params := testInvoker.params
	paramLock.Unlock()

	//verify that invoker was properly called
	require.Len(t, params, 1)
	require.Equal(t, clusterState, params[0].ClusterState)
	//Check cleanup params
	require.Equal(t, reconEntity.SchedulingID, params[0].SchedulingID)

	requireOpsProcessableExists(t, opsProcessable, params[0].CorrelationID)
}

func TestWorkerPoolMaxOpRetriesReached(t *testing.T) {
	test.IntegrationTest(t) //required because a valid Kubeconfig is required to create test cluster entry

	//create mock database connection
	testDB := db.NewTestConnection(t)

	//create cluster inventory
	inventory, err := cluster.NewInventory(testDB, true, &cluster.MetricsCollectorMock{})
	require.NoError(t, err)

	//add cluster to inventory
	clusterState, err := inventory.CreateOrUpdate(1, kebTest.NewCluster(t, "2", 1, false, kebTest.OneComponentDummy))
	require.NoError(t, err)

	//cleanup created cluster
	defer func() {
		require.NoError(t, inventory.Delete(clusterState.Cluster.RuntimeID))
	}()

	//create test invoker to be able to verify invoker calls
	testInvoker := &testInvoker{}

	//create reconciliation for cluster
	testInvoker.reconRepo, err = reconciliation.NewPersistedReconciliationRepository(testDB, true)
	require.NoError(t, err)
	_, err = testInvoker.reconRepo.CreateReconciliation(clusterState, &model.ReconciliationSequenceConfig{})
	require.NoError(t, err)

	maxParallelOps := 25
	numberOfProcessableOps := 1
	opsProcessable, err := testInvoker.reconRepo.GetProcessableOperations(maxParallelOps)
	require.Len(t, opsProcessable, numberOfProcessableOps)
	require.NoError(t, err)

	//create worker pool config
	maxRetries := 1
	testConfig := &Config{MaxOperationRetries: maxRetries}

	//simulate one failed try from the component reconciler
	op := opsProcessable[0]
	retryID := uuid.NewString()
	err = testInvoker.reconRepo.UpdateOperationRetryID(op.SchedulingID, op.CorrelationID, retryID)
	require.NoError(t, err)

	//start worker pool
	workerPool, err := NewWorkerPool(&InventoryRetriever{inventory}, testInvoker.reconRepo, testInvoker, testConfig, logger.NewLogger(true))
	require.NoError(t, err)

	ctx, cancelFct := context.WithTimeout(context.Background(), 1*time.Second)
	defer cancelFct()

	//ensure worker pool stops when context gets closed
	startTime := time.Now()
	require.NoError(t, workerPool.Run(ctx))
	require.WithinDuration(t, startTime, time.Now(), 3*time.Second) //ensure workerPool is considering ctx

	//verify that invoker wasn't called
	invokedCnt := 0
	require.Len(t, testInvoker.params, invokedCnt)

	//get updated operation from the repository
	updatedOp, err := testInvoker.reconRepo.GetOperation(op.SchedulingID, op.CorrelationID)
	require.NoError(t, err)
	//verify operation is in error state with the correct reason
	require.Equal(t, model.OperationStateError, updatedOp.State)
	opErrReason := fmt.Sprintf("operation exceeds max. operation retries limit (maxOperationRetries:%d)", testConfig.MaxOperationRetries)
	require.Equal(t, opErrReason, updatedOp.Reason)

}

func requireOpsProcessableExists(t *testing.T, opsProcessable []*model.OperationEntity, correlationID string) {
	for i := range opsProcessable {
		if opsProcessable[i].CorrelationID == correlationID {
			return
		}
	}
	t.Fatalf("Could not find correlationID: %s in opsProcessable list: %v", correlationID, opsProcessable)
}

func TestWorkerPoolParallel(t *testing.T) {

	t.Run("Multiple WorkerPools watching same reconciliation repository", func(t *testing.T) {

		var wg sync.WaitGroup

		const countWorkerPools = 5
		const countKebClusters = 3
		const countOperations = 3 //should be the same count as prio1 operations from all clusters; here three clusters with one prio1 operation each

		//prepare keb clusters
		kebClusters := []*keb.Cluster{
			kebTest.NewCluster(t, "1", 1, false, kebTest.OneComponentDummy),
			kebTest.NewCluster(t, "2", 1, false, kebTest.OneComponentDummy),
			kebTest.NewCluster(t, "3", 1, false, kebTest.OneComponentDummy),
		}

		//create mock database connection
		testDB := db.NewTestConnection(t)

		//create cluster inventory
		inventory, err := cluster.NewInventory(testDB, true, &cluster.MetricsCollectorMock{})
		require.NoError(t, err)

		//add clusters to inventory
		var clusterStates [countKebClusters]*cluster.State
		for i := range kebClusters {
			clusterStates[i], err = inventory.CreateOrUpdate(1, kebClusters[i])
		}
		require.NoError(t, err)

		//create test invoker to be able to verify invoker calls and update operation state
		testInvoker := &testInvokerParallel{errChannel: make(chan error, 100)}

		//create reconciliation for cluster
		testInvoker.reconRepo, err = reconciliation.NewPersistedReconciliationRepository(testDB, true)
		require.NoError(t, err)
		//cleanup before
		removeExistingReconciliations(t, map[string]reconciliation.Repository{"": testInvoker.reconRepo})

		for i := range clusterStates {
<<<<<<< HEAD
			_, err = testInvoker.reconRepo.CreateReconciliation(clusterStates[i], nil)
			require.NoError(t, err)
=======
			_, err = testInvoker.reconRepo.CreateReconciliation(clusterStates[i], &model.ReconciliationSequenceConfig{})
>>>>>>> 93ada2af
		}

		opsProcessable, err := testInvoker.reconRepo.GetProcessableOperations(0)
		require.Len(t, opsProcessable, countOperations) // only first priority
		require.NoError(t, err)

		//initialize worker pool
		wPools := make([]*Pool, countWorkerPools)
		for i := 0; i < countWorkerPools; i++ {
			workerPool, err := NewWorkerPool(&InventoryRetriever{inventory}, testInvoker.reconRepo, testInvoker, &Config{PoolSize: 5}, logger.NewLogger(true))
			require.NoError(t, err)
			wPools[i] = workerPool
		}

		//create time limited context
		ctx, cancelFct := context.WithTimeout(context.Background(), 15*time.Second)
		defer cancelFct()

		//start multiple worker pools
		errChannel := make(chan error)
		startAt := time.Now().Add(1 * time.Second)
		for i := 0; i < countWorkerPools; i++ {
			wg.Add(1)
			i := i
			go func(errChannel chan error, wPools []*Pool) {
				defer wg.Done()
				time.Sleep(time.Until(startAt))
				err := wPools[i].Run(ctx)
				if err != nil {
					errChannel <- err
				}
			}(errChannel, wPools)
		}
		wg.Wait()

		//check how often the invokes were successful
		require.Len(t, testInvoker.params, countOperations)
		for i := 0; i < len(testInvoker.params); i++ {
			//check for updated status and component
			require.Equal(t, model.ClusterStatusReconcilePending, testInvoker.params[i].ClusterState.Status.Status)
			require.Equal(t, model.CleanupComponent, testInvoker.params[i].ComponentToReconcile.Component)
		}
		//cleanup after
		removeExistingReconciliations(t, map[string]reconciliation.Repository{"": testInvoker.reconRepo})
	})
}

func removeExistingReconciliations(t *testing.T, repos map[string]reconciliation.Repository) {
	for _, repo := range repos {
		recons, err := repo.GetReconciliations(nil)
		require.NoError(t, err)
		for _, recon := range recons {
			require.NoError(t, repo.RemoveReconciliation(recon.SchedulingID))
		}
	}
}<|MERGE_RESOLUTION|>--- conflicted
+++ resolved
@@ -233,12 +233,8 @@
 		removeExistingReconciliations(t, map[string]reconciliation.Repository{"": testInvoker.reconRepo})
 
 		for i := range clusterStates {
-<<<<<<< HEAD
 			_, err = testInvoker.reconRepo.CreateReconciliation(clusterStates[i], nil)
 			require.NoError(t, err)
-=======
-			_, err = testInvoker.reconRepo.CreateReconciliation(clusterStates[i], &model.ReconciliationSequenceConfig{})
->>>>>>> 93ada2af
 		}
 
 		opsProcessable, err := testInvoker.reconRepo.GetProcessableOperations(0)
