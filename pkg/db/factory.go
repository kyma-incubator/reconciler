--- conflicted
+++ resolved
@@ -7,6 +7,7 @@
 	"github.com/spf13/viper"
 	"os"
 	"path/filepath"
+	"time"
 )
 
 func NewConnectionFactory(configFile string, migrate bool, debug bool) (ConnectionFactory, error) {
@@ -70,13 +71,17 @@
 }
 
 type postgresEnvironment struct {
-	host          string
-	port          int
-	database      string
-	user          string
-	password      string
-	sslMode       bool
-	migrationsDir string
+	host            string
+	port            int
+	database        string
+	user            string
+	password        string
+	sslMode         bool
+	migrationsDir   string
+	maxOpenConns    int
+	maxIdleConns    int
+	connMaxIdleTime time.Duration
+	connMaxLifetime time.Duration
 }
 
 func getPostgresEnvironment() postgresEnvironment {
@@ -126,32 +131,18 @@
 		connMaxIdleTime = viper.GetDuration("DATABASE_CONN_MAX_IDLE_TIME")
 	}
 
-<<<<<<< HEAD
-	return &postgresConnectionFactory{
+	return postgresEnvironment{
 		host:            host,
 		port:            port,
 		database:        database,
 		user:            user,
 		password:        password,
 		sslMode:         sslMode,
-		encryptionKey:   encKey,
 		migrationsDir:   migrationsDir,
-		blockQueries:    blockQueries,
-		logQueries:      logQueries,
-		debug:           debug,
 		maxOpenConns:    maxOpenConns,
 		maxIdleConns:    maxIdleConns,
 		connMaxIdleTime: connMaxIdleTime,
 		connMaxLifetime: connMaxLifetime,
-=======
-	return postgresEnvironment{
-		host:          host,
-		port:          port,
-		database:      database,
-		user:          user,
-		password:      password,
-		sslMode:       sslMode,
-		migrationsDir: migrationsDir,
 	}
 }
 
@@ -177,17 +168,20 @@
 	env := getPostgresEnvironment()
 
 	return &postgresConnectionFactory{
-		host:          env.host,
-		port:          env.port,
-		database:      env.database,
-		user:          env.user,
-		password:      env.password,
-		sslMode:       env.sslMode,
-		encryptionKey: encKey,
-		migrationsDir: env.migrationsDir,
-		blockQueries:  blockQueries,
-		logQueries:    logQueries,
-		debug:         debug,
->>>>>>> 2839f0cb
+		host:            env.host,
+		port:            env.port,
+		database:        env.database,
+		user:            env.user,
+		password:        env.password,
+		sslMode:         env.sslMode,
+		encryptionKey:   encKey,
+		migrationsDir:   env.migrationsDir,
+		blockQueries:    blockQueries,
+		logQueries:      logQueries,
+		debug:           debug,
+		maxOpenConns:    env.maxOpenConns,
+		maxIdleConns:    env.maxIdleConns,
+		connMaxIdleTime: env.connMaxIdleTime,
+		connMaxLifetime: env.connMaxLifetime,
 	}
 }