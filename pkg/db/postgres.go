package db

import (
	"context"
	"database/sql"
	"fmt"
	"github.com/google/uuid"
<<<<<<< HEAD
	"gorm.io/gorm"
=======
	"time"
>>>>>>> 29da153c

	log "github.com/kyma-incubator/reconciler/pkg/logger"
	"github.com/pkg/errors"

	//add Postgres driver:
	_ "github.com/lib/pq"

	"github.com/golang-migrate/migrate/v4"
	"github.com/golang-migrate/migrate/v4/database/postgres"

	//add migrator source:
	_ "github.com/golang-migrate/migrate/v4/source/file"
	"go.uber.org/zap"
)

type migrateLogger struct {
	logger  *zap.SugaredLogger
	verbose bool
}

func newMigrateLogger(debug bool) *migrateLogger {
	logger := log.NewLogger(debug)
	return &migrateLogger{
		logger:  logger,
		verbose: debug,
	}
}

func (ml *migrateLogger) Printf(format string, v ...interface{}) {
	if ml.verbose {
		ml.logger.Debugf(format, v...)
	} else {
		ml.logger.Infof(format, v...)
	}
}

func (ml *migrateLogger) Verbose() bool {
	return ml.verbose
}

type postgresConnection struct {
	id        string
	db        *sql.DB
	encryptor *Encryptor
	validator *Validator
	logger    *zap.SugaredLogger
}

func newPostgresConnection(db *sql.DB, encryptionKey string, debug bool, blockQueries bool) (*postgresConnection, error) {
	logger := log.NewLogger(debug)

	encryptor, err := NewEncryptor(encryptionKey)
	if err != nil {
		return nil, err
	}

	validator := NewValidator(blockQueries, logger)

	return &postgresConnection{
		db:        db,
		id:        uuid.NewString(),
		encryptor: encryptor,
		validator: validator,
		logger:    logger,
	}, nil
}

func (pc *postgresConnection) ID() string {
	return pc.id
}

func (pc *postgresConnection) DB() *sql.DB {
	return pc.db
}

func (pc *postgresConnection) Encryptor() *Encryptor {
	return pc.encryptor
}

func (pc *postgresConnection) Ping() error {
	pc.logger.Debugf("Postgres Ping()")
	return pc.db.Ping()
}

func (pc *postgresConnection) QueryRow(query string, args ...interface{}) (DataRow, error) {
	pc.logger.Debugf("Postgres QueryRow(): %s | %v", query, args)
	if err := pc.validator.Validate(query); err != nil {
		return nil, err
	}
	return pc.db.QueryRow(query, args...), nil
}

func (pc *postgresConnection) Query(query string, args ...interface{}) (DataRows, error) {
	pc.logger.Debugf("Postgres Query(): %s | %v", query, args)
	if err := pc.validator.Validate(query); err != nil {
		return nil, err
	}
	rows, err := pc.db.Query(query, args...)
	if err != nil {
		pc.logger.Errorf("Postgres Query() error: %s", err)
	}
	return rows, err
}

func (pc *postgresConnection) QueryRowGorm(gormDB *gorm.DB) (DataRow, error) {
	pc.logger.Debugf("Postgres QueryRowGorm(): %s | %v", GetString(gormDB), GetVars(gormDB))
	return pc.db.QueryRow(GetString(gormDB), GetVars(gormDB)...), nil
}

func (pc *postgresConnection) QueryGorm(gormDB *gorm.DB) (DataRows, error) {
	pc.logger.Debugf("Postgres QueryGorm(): %s | %v", GetString(gormDB), GetVars(gormDB))
	rows, err := pc.db.Query(GetString(gormDB), GetVars(gormDB)...)
	if err != nil {
		pc.logger.Errorf("Postgres QueryGorm() error: %s", err)
	}
	return rows, err
}

func (pc *postgresConnection) Exec(query string, args ...interface{}) (sql.Result, error) {
	pc.logger.Debugf("Postgres Exec(): %s | %v", query, args)
	if err := pc.validator.Validate(query); err != nil {
		return nil, err
	}
	result, err := pc.db.Exec(query, args...)
	if err != nil {
		pc.logger.Errorf("Postgres Exec() error: %s", err)
	}
	return result, err
}

func (pc *postgresConnection) Begin() (*TxConnection, error) {
	pc.logger.Debug("Postgres Begin()")
	tx, err := pc.db.BeginTx(context.Background(), &sql.TxOptions{Isolation: sql.LevelRepeatableRead})
	if err != nil {
		return nil, err
	}
	return NewTxConnection(tx, pc, pc.logger), nil
}

func (pc *postgresConnection) Close() error {
	pc.logger.Debug("Postgres Close()")
	return pc.db.Close()
}

func (pc *postgresConnection) Type() Type {
	return Postgres
}

func (pc *postgresConnection) DBStats() *sql.DBStats {
	stats := pc.db.Stats()
	return &stats
}

type postgresConnectionFactory struct {
	host          string
	port          int
	database      string
	user          string
	password      string
	sslMode       bool
	encryptionKey string
	migrationsDir string
	debug         bool
	blockQueries  bool
	logQueries    bool

	maxOpenConns    int
	maxIdleConns    int
	connMaxLifetime time.Duration
	connMaxIdleTime time.Duration
}

func (pcf *postgresConnectionFactory) Init(migrate bool) error {
	if err := pcf.checkPostgresIsolationLevel(); err != nil {
		return err
	}
	if migrate {
		if err := pcf.migrateDatabase(); err != nil {
			return err
		}
	}
	return nil
}

func (pcf *postgresConnectionFactory) Reset() error {
	return pcf.runMigration(func(m *migrate.Migrate) error {
		if err := m.Drop(); err != nil && err != migrate.ErrNoChange {
			return errors.Wrapf(err, "not able to reset Database: %s", err)
		}
		m.Log.Printf("dropped Database")
		return nil
	})
}

func (pcf *postgresConnectionFactory) NewConnection() (Connection, error) {
	sslMode := "disable"
	if pcf.sslMode {
		sslMode = "require"
	}

	db, err := sql.Open(
		"postgres",
		fmt.Sprintf("host=%s port=%d user=%s password=%s dbname=%s sslmode=%s",
			pcf.host, pcf.port, pcf.user, pcf.password, pcf.database, sslMode))

	db.SetMaxOpenConns(pcf.maxOpenConns)
	db.SetMaxIdleConns(pcf.maxIdleConns)
	db.SetConnMaxLifetime(pcf.connMaxLifetime)
	db.SetConnMaxIdleTime(pcf.connMaxIdleTime)

	if err == nil {
		err = db.Ping()
	}

	if err != nil {
		return nil, err
	}

	return newPostgresConnection(db, pcf.encryptionKey, pcf.logQueries, pcf.blockQueries)
}

func (pcf *postgresConnectionFactory) checkPostgresIsolationLevel() error {
	logger := log.NewLogger(pcf.debug)

	dbConn, err := pcf.NewConnection()
	if err != nil {
		return errors.Wrap(err, "not able to open DB connection to verify DB isolation level")
	}

	defer func() {
		if err := dbConn.Close(); err != nil {
			logger.Warnf("Failed to close DB connection which was used to get Postgres isolation level: %s", err)
		}
	}()

	res, err := dbConn.Query("SHOW TRANSACTION ISOLATION LEVEL")
	if err != nil {
		return errors.Wrap(err, "failed to get isolation level from Postgres DB")
	}

	var isoLevel string
	if res.Next() {
		if err := res.Scan(&isoLevel); err != nil {
			return errors.Wrap(err, "failed to bind Postgres result which includes isolation level")
		}
		if isoLevel == sql.LevelReadUncommitted.String() {
			//stop bootstrapping if isolation level is too low
			return fmt.Errorf("postgres isolation level has to be >= '%s' but was '%s'",
				sql.LevelReadCommitted.String(), isoLevel)
		}
	} else {
		return errors.New("Postgres isolation level unknown")
	}

	logger.Infof("Postgres isolation level is: %v", isoLevel)

	return nil
}

func (pcf *postgresConnectionFactory) migrateDatabase() error {
	return pcf.runMigration(func(m *migrate.Migrate) error {
		if err := m.Up(); err != nil && err != migrate.ErrNoChange {
			return errors.Wrapf(err, "not able to migrate Database: %s", err)
		}
		m.Log.Printf("Database migration finished")
		return nil
	})
}

func (pcf *postgresConnectionFactory) runMigration(migrateFct func(m *migrate.Migrate) error) error {
	migrateLogger := newMigrateLogger(pcf.debug)
	dbConn, err := pcf.NewConnection()
	if err != nil {
		return errors.Wrap(err, "not able to open DB connection to perform migration")
	}
	defer func() {
		if err := dbConn.Close(); err != nil {
			migrateLogger.logger.Warnf("Failed to close DB connection which was used to perform migration: %s", err)
		}
	}()
	driver, err := postgres.WithInstance(dbConn.DB(), &postgres.Config{})
	if err != nil {
		return errors.Wrap(err, "not able to instantiate postgres driver for migration")
	}
	m, err := migrate.NewWithDatabaseInstance("file://"+pcf.migrationsDir, "postgres", driver)
	if err != nil {
		return errors.Wrap(err, "not able to instantiate migrator with Database instance")
	}
	m.Log = migrateLogger
	if err := m.Up(); err != nil && err != migrate.ErrNoChange {
		if err := migrateFct(m); err != nil {
			return errors.Wrapf(err, "not able to execute migrationConfig: %s", err)
		}
		migrateLogger.logger.Info("Database migrated")
		return nil
	}
	return err
}<|MERGE_RESOLUTION|>--- conflicted
+++ resolved
@@ -5,11 +5,8 @@
 	"database/sql"
 	"fmt"
 	"github.com/google/uuid"
-<<<<<<< HEAD
 	"gorm.io/gorm"
-=======
 	"time"
->>>>>>> 29da153c
 
 	log "github.com/kyma-incubator/reconciler/pkg/logger"
 	"github.com/pkg/errors"
