package db

import (
	"context"
	"database/sql"
	"fmt"

	log "github.com/kyma-incubator/reconciler/pkg/logger"
	"github.com/pkg/errors"

	//add Postgres driver:
	_ "github.com/lib/pq"

	"github.com/golang-migrate/migrate/v4"
	"github.com/golang-migrate/migrate/v4/database/postgres"

	//add migrator source:
	_ "github.com/golang-migrate/migrate/v4/source/file"
	"go.uber.org/zap"
)

type postgresConnection struct {
	db        *sql.DB
	encryptor *Encryptor
	validator *Validator
	logger    *zap.SugaredLogger
}

func newPostgresConnection(db *sql.DB, encryptionKey string, debug bool, blockQueries bool) (*postgresConnection, error) {
	logger := log.NewLogger(debug)

	encryptor, err := NewEncryptor(encryptionKey)
	if err != nil {
		return nil, err
	}

	validator := NewValidator(blockQueries, logger)

	return &postgresConnection{
		db:        db,
		encryptor: encryptor,
		validator: validator,
		logger:    logger,
	}, nil
}

func (pc *postgresConnection) DB() *sql.DB {
	return pc.db
}

func (pc *postgresConnection) Encryptor() *Encryptor {
	return pc.encryptor
}

func (pc *postgresConnection) Ping() error {
	pc.logger.Debugf("Postgres Ping()")
	return pc.db.Ping()
}

func (pc *postgresConnection) QueryRow(query string, args ...interface{}) (DataRow, error) {
	pc.logger.Debugf("Postgres QueryRow(): %s | %v", query, args)
	if err := pc.validator.Validate(query); err != nil {
		return nil, err
	}
	return pc.db.QueryRow(query, args...), nil
}

func (pc *postgresConnection) Query(query string, args ...interface{}) (DataRows, error) {
	pc.logger.Debugf("Postgres Query(): %s | %v", query, args)
	if err := pc.validator.Validate(query); err != nil {
		return nil, err
	}
	rows, err := pc.db.Query(query, args...)
	if err != nil {
		pc.logger.Errorf("Postgres Query() error: %s", err)
	}
	return rows, err
}

func (pc *postgresConnection) Exec(query string, args ...interface{}) (sql.Result, error) {
	pc.logger.Debugf("Postgres Exec(): %s | %v", query, args)
	if err := pc.validator.Validate(query); err != nil {
		return nil, err
	}
	result, err := pc.db.Exec(query, args...)
	if err != nil {
		pc.logger.Errorf("Postgres Exec() error: %s", err)
	}
	return result, err
}

func (pc *postgresConnection) Begin() (*Tx, error) {
	pc.logger.Debug("Postgres Begin()")
<<<<<<< HEAD
	tx, err := pc.db.Begin()
	if err != nil {
		return nil, err
	}
	return &Tx{tx, pc}, nil
=======
	return pc.db.BeginTx(context.Background(), &sql.TxOptions{Isolation: sql.LevelRepeatableRead})
>>>>>>> 172bd53d
}

func (pc *postgresConnection) Close() error {
	pc.logger.Debug("Postgres Close()")
	return pc.db.Close()
}

func (pc *postgresConnection) Type() Type {
	return Postgres
}

type postgresConnectionFactory struct {
	host          string
	port          int
	database      string
	user          string
	password      string
	sslMode       bool
	encryptionKey string
	migrationsDir string
	debug         bool
	blockQueries  bool
	logQueries    bool
}

func (pcf *postgresConnectionFactory) Init(migrate bool) error {
	if err := pcf.checkPostgresIsolationLevel(); err != nil {
		return err
	}
	if migrate {
		if err := pcf.migrateDatabase(); err != nil {
			return err
		}
	}
	return nil
}

func (pcf *postgresConnectionFactory) NewConnection() (Connection, error) {
	sslMode := "disable"
	if pcf.sslMode {
		sslMode = "require"
	}

	db, err := sql.Open(
		"postgres",
		fmt.Sprintf("host=%s port=%d user=%s password=%s dbname=%s sslmode=%s",
			pcf.host, pcf.port, pcf.user, pcf.password, pcf.database, sslMode))

	if err == nil {
		err = db.Ping()
	}

	if err != nil {
		return nil, err
	}

	return newPostgresConnection(db, pcf.encryptionKey, pcf.logQueries, pcf.blockQueries)
}

func (pcf *postgresConnectionFactory) checkPostgresIsolationLevel() error {
	logger := log.NewLogger(pcf.debug)

	dbConn, err := pcf.NewConnection()
	if err != nil {
		return errors.Wrap(err, "not able to open DB connection to verify DB isolation level")
	}

	defer func() {
		if err := dbConn.Close(); err != nil {
			logger.Warnf("Failed to close DB connection which was used to get Postgres isolation level: %s", err)
		}
	}()

	res, err := dbConn.Query("SHOW TRANSACTION ISOLATION LEVEL")
	if err != nil {
		return errors.Wrap(err, "failed to get isolation level from Postgres DB")
	}

	var isoLevel string
	if res.Next() {
		if err := res.Scan(&isoLevel); err != nil {
			return errors.Wrap(err, "failed to bind Postgres result which includes isolation level")
		}
		if isoLevel == sql.LevelReadUncommitted.String() {
			//stop bootstrapping if isolation level is too low
			return fmt.Errorf("postgres isolation level has to be >= '%s' but was '%s'",
				isoLevel, sql.LevelReadCommitted.String())
		}
	} else {
		return errors.New("Postgres isolation level unknown")
	}

	logger.Infof("Postgres isolation level is: %v", isoLevel)

	return nil
}

func (pcf *postgresConnectionFactory) migrateDatabase() error {
	logger := log.NewLogger(pcf.debug)
	dbConn, err := pcf.NewConnection()
	if err != nil {
		return errors.Wrap(err, "not able to open DB connection to perform migration")
	}
	defer func() {
		if err := dbConn.Close(); err != nil {
			logger.Warnf("Failed to close DB connection which was used to perform migration: %s", err)
		}
	}()
	driver, err := postgres.WithInstance(dbConn.DB(), &postgres.Config{})
	if err != nil {
		return errors.Wrap(err, "not able to instantiate postgres driver for migration")
	}
	m, err := migrate.NewWithDatabaseInstance("file://"+pcf.migrationsDir, "postgres", driver)
	if err != nil {
		return errors.Wrap(err, "not able to instantiate migrator with database instance")
	}
	if err := m.Up(); err != nil && err != migrate.ErrNoChange {
		return errors.Wrapf(err, "not able to execute migrations: %s", err)
	}
	logger.Info("Database migrated")
	return nil
}<|MERGE_RESOLUTION|>--- conflicted
+++ resolved
@@ -91,15 +91,11 @@
 
 func (pc *postgresConnection) Begin() (*Tx, error) {
 	pc.logger.Debug("Postgres Begin()")
-<<<<<<< HEAD
-	tx, err := pc.db.Begin()
+	tx, err := pc.db.BeginTx(context.Background(), &sql.TxOptions{Isolation: sql.LevelRepeatableRead})
 	if err != nil {
 		return nil, err
 	}
 	return &Tx{tx, pc}, nil
-=======
-	return pc.db.BeginTx(context.Background(), &sql.TxOptions{Isolation: sql.LevelRepeatableRead})
->>>>>>> 172bd53d
 }
 
 func (pc *postgresConnection) Close() error {
